import Vue from 'vue';
import orchestrationsApi from '../../api/orchestrations';

const state = {
  extractors: [],
  loaders: [],
  extractorEntities: {},
  currentView: 'intro',
  currentExtractor: '',
  currentConnectionName: '',
  connectionNames: [],
  currentLoader: '',
  installedPlugins: {},
  log: 'Job log will appear when run.',
};

const getters = {
  isIntroView() {
    return state.currentView === 'intro';
  },

  isExtractorView() {
    return state.currentView === 'extractor';
  },

  isLoaderView() {
    return state.currentView === 'loader';
  },

  isTransformView() {
    return state.currentView === 'transform';
  },

  isRunView() {
    return state.currentView === 'run';
  },

  canRun() {
    return !!state.currentExtractor && !!state.currentLoader;
  },

  remainingExtractors() {
    if (state.installedPlugins) {
      const installedExtractors = state.installedPlugins.extractors || [];

      if (installedExtractors && installedExtractors.length > 0) {
        return state.extractors.filter((extractor) => {
          let matchFound = false;

          for (let i = 0; i < installedExtractors.length; i += 1) {
            if (extractor === installedExtractors[i].name) {
              matchFound = true;
            }
          }

          return !matchFound;
        });
      }
    }

    return state.extractors;
  },

  remainingLoaders() {
    if (state.installedPlugins) {
      const installedLoaders = state.installedPlugins.loaders;

      if (installedLoaders && installedLoaders.length > 0) {
        return state.loaders.filter((loader) => {
          let matchFound = false;

          for (let i = 0; i < installedLoaders.length; i += 1) {
            if (loader === installedLoaders[i].name) {
              matchFound = true;
            }
          }

          return !matchFound;
        });
      }
    }

    return state.loaders;
  },
};

const actions = {
  getAll({ commit }) {
    orchestrationsApi.index()
      .then((response) => {
        commit('setAll', response.data);
      });
  },

  getExtractorEntities({ commit }, extractorName) {
    orchestrationsApi.getExtractorEntities(extractorName)
      .then((response) => {
        commit('setAllExtractorEntities', response.data);
      });
  },

  getInstalledPlugins({ commit }) {
    orchestrationsApi.installedPlugins()
      .then((response) => {
        commit('setInstalledPlugins', response.data);
      });
  },

  getConnectionNames({ commit }) {
    orchestrationsApi.connectionNames()
      .then((response) => {
        commit('setConnectionNames', response.data);
      });
  },

  currentViewClicked({ commit }, selectedCurrentView) {
    commit('setCurrentView', selectedCurrentView);
  },

  currentExtractorClicked({ commit }, e) {
    const selectedExtractor = e.target.value;
    commit('setCurrentExtractor', selectedExtractor);
  },

  currentLoaderClicked({ commit }, e) {
    const selectedLoader = e.target.value;
    commit('setCurrentLoader', selectedLoader);
  },

  currentConnectionNameClicked({ commit }, e) {
    const selectedConnectionName = e.target.value;
    commit('setCurrentConnectionName', selectedConnectionName);
  },

  selectEntities() {
    orchestrationsApi.selectEntities(state.extractorEntities)
      .then(() => {
        // TODO confirm success or handle error in UI
      });
  },

  runExtractor() {
    state.log = 'Running...';
    orchestrationsApi.extract(state.currentExtractor)
      .then((response) => {
        state.log = `Output saved to \n${response.data.output_file_paths.join(',\n')}`;
      });
  },

  runLoader() {
    state.log = 'Running...';
    orchestrationsApi.load(state.currentExtractor, state.currentLoader)
      .then((response) => {
        state.log = `CSV's Loaded \n${response.data.inserted_files.join(',\n')}`;
      });
  },

  runTransform() {
    state.log = 'Running...';
    orchestrationsApi.transform(state.currentExtractor, state.currentConnectionName)
      .then((response) => {
        state.log = `${response.data.command}\n${response.data.output}`;
      });
  },

  runJobs() {
    const payload = {
      extractor: state.currentExtractor,
      loader: state.currentLoader,
      connection_name: state.currentConnectionName,
    };
    state.log = 'Running...';
    orchestrationsApi.run(payload)
      .then((response) => {
        state.log = response.data.append;
      });
  },
<<<<<<< HEAD

  toggleEntityGroup({ commit }, entityGroup) {
    commit('toggleSelected', entityGroup);
    const selected = entityGroup.selected;
    entityGroup.attributes.forEach((attribute) => {
      if (attribute.selected !== selected) {
        commit('toggleSelected', attribute);
      }
    });
  },

  toggleEntityAttribute({ commit }, { entityGroup, attribute }) {
    commit('toggleSelected', attribute);
    const hasDeselectedAttribute = attribute.selected === false && entityGroup.selected;
    const hasAllSelectedAttributes = !entityGroup.attributes.find(attr => !attr.selected);
    if (hasDeselectedAttribute || hasAllSelectedAttributes) {
      commit('toggleSelected', entityGroup);
    }
  },

  updateExtractors({ commit }, itemIndex) {
    commit('removeExtractor', itemIndex);
  },
=======
>>>>>>> 67571d6d
};

const mutations = {
  removeExtractor(_, itemIndex) {
    state.extractors.splice(itemIndex, 1);
  },

  setAll(_, orchestrationData) {
    state.extractors = orchestrationData.extractors.split('\n');
    state.loaders = orchestrationData.loaders.split('\n');
  },

  setAllExtractorEntities(_, entitiesData) {
    state.extractorEntities = {
      extractorName: entitiesData.extractor_name,
      entityGroups: entitiesData.entity_groups,
    };
  },

  setConnectionNames(_, connectionNames) {
    state.connectionNames = connectionNames;
  },

  setCurrentView(_, selectedCurrentView) {
    state.currentView = selectedCurrentView;
  },

  setCurrentExtractor(_, selectedExtractor) {
    state.currentExtractor = selectedExtractor;
  },

  setCurrentLoader(_, selectedLoader) {
    state.currentLoader = selectedLoader;
  },

  setCurrentConnectionName(_, selectedConnectionName) {
    state.currentConnectionName = selectedConnectionName;
  },

  setInstalledPlugins(_, projectConfig) {
    state.installedPlugins = projectConfig.plugins;
  },
<<<<<<< HEAD

  toggleSelected(_, selectable) {
    Vue.set(selectable, 'selected', !selectable.selected);
  },
=======
>>>>>>> 67571d6d
};

export default {
  namespaced: true,
  state,
  getters,
  actions,
  mutations,
};<|MERGE_RESOLUTION|>--- conflicted
+++ resolved
@@ -175,7 +175,6 @@
         state.log = response.data.append;
       });
   },
-<<<<<<< HEAD
 
   toggleEntityGroup({ commit }, entityGroup) {
     commit('toggleSelected', entityGroup);
@@ -199,8 +198,6 @@
   updateExtractors({ commit }, itemIndex) {
     commit('removeExtractor', itemIndex);
   },
-=======
->>>>>>> 67571d6d
 };
 
 const mutations = {
@@ -243,13 +240,10 @@
   setInstalledPlugins(_, projectConfig) {
     state.installedPlugins = projectConfig.plugins;
   },
-<<<<<<< HEAD
 
   toggleSelected(_, selectable) {
     Vue.set(selectable, 'selected', !selectable.selected);
   },
-=======
->>>>>>> 67571d6d
 };
 
 export default {
