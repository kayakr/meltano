import _ from 'lodash';
import repoApi from '../../api/repo';

const initialState = {
  activeView: {
    is_markdown: false,
    file: '',
    populated: false,
  },
  loadingValidation: false,
  loadingUpdate: false,
  models: {},
  validated: false,
  errors: [],
  files: {},
};

const getters = {
  hasMarkdown(state) {
    return state.activeView.populated && state.activeView.is_markdown;
  },

  urlForModelDesign: () => (model, design) => `/analyze/${model}/${design}`,

  hasCode(state) {
    return state.activeView.populated && !state.activeView.is_markdown;
  },

  hasError(state) {
    return state.errors && state.errors.length;
  },

  hasFiles(state) {
    return Object.hasOwnProperty.call(state.files, 'topics') && state.files.topics.items;
  },

<<<<<<< HEAD
  hasModels() {
    return !_.isEmpty(state.models);
  },

  passedValidation() {
    return state.validated && state.errors && !state.errors.length;
=======
  hasModels(state) {
    return !_.isEmpty(state.models);
>>>>>>> 1902a1d1
  },

  passedValidation(state) {
    return state.validated && state.errors && !state.errors.length;
  },
};

const actions = {
  getRepo({ state, commit }) {
    repoApi.index()
      .then((response) => {
        const files = response.data;
        commit('setValidatedState', response.data);
        state.loadingValidation = false;
        commit('setRepoFiles', { files });
      });
  },

  getFile({ commit }, file) {
    repoApi.file(file.id)
      .then((response) => {
        commit('setCurrentFileTable', response.data);
      });
  },

  lint({ state, commit }) {
    state.loadingValidation = true;
    repoApi
      .lint()
      .then((response) => {
        commit('setValidatedState', response.data);
        state.loadingValidation = false;
      })
      .catch(() => {
        state.loadingValidation = false;
      });
  },

  sync({ state, commit, dispatch }) {
    state.loadingUpdate = true;
    repoApi
      .sync()
      .then((response) => {
        dispatch('getModels');
        commit('setValidatedState', response.data);
        state.loadingUpdate = false;
      })
      .catch(() => {
        state.loadingUpdate = false;
      });
  },

  getModels({ commit }) {
    repoApi.models()
      .then((response) => {
        commit('setModels', response.data);
      });
  },
};

const mutations = {
<<<<<<< HEAD
  setModels(currentState, models) {
    state.models = models;
  },

  setRepoFiles(currentState, { files }) {
    state.files = files;
  },

  setCurrentFileTable(currentState, file) {
    state.activeView = file;
  },

  setValidatedState(currentState, validated) {
=======
  setModels(state, models) {
    state.models = models;
  },

  setRepoFiles(state, { files }) {
    state.files = files;
  },

  setCurrentFileTable(state, file) {
    state.activeView = file;
  },

  setValidatedState(state, validated) {
>>>>>>> 1902a1d1
    state.errors = [];
    state.validated = true;
    // validation failed, so there will be errors
    if (!validated.result) {
      state.errors = validated.errors;
    }
  },
};

export default {
  namespaced: true,
  state: initialState,
  getters,
  actions,
  mutations,
};<|MERGE_RESOLUTION|>--- conflicted
+++ resolved
@@ -34,17 +34,8 @@
     return Object.hasOwnProperty.call(state.files, 'topics') && state.files.topics.items;
   },
 
-<<<<<<< HEAD
-  hasModels() {
-    return !_.isEmpty(state.models);
-  },
-
-  passedValidation() {
-    return state.validated && state.errors && !state.errors.length;
-=======
   hasModels(state) {
     return !_.isEmpty(state.models);
->>>>>>> 1902a1d1
   },
 
   passedValidation(state) {
@@ -106,21 +97,6 @@
 };
 
 const mutations = {
-<<<<<<< HEAD
-  setModels(currentState, models) {
-    state.models = models;
-  },
-
-  setRepoFiles(currentState, { files }) {
-    state.files = files;
-  },
-
-  setCurrentFileTable(currentState, file) {
-    state.activeView = file;
-  },
-
-  setValidatedState(currentState, validated) {
-=======
   setModels(state, models) {
     state.models = models;
   },
@@ -134,7 +110,6 @@
   },
 
   setValidatedState(state, validated) {
->>>>>>> 1902a1d1
     state.errors = [];
     state.validated = true;
     // validation failed, so there will be errors
