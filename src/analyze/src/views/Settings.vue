--- conflicted
+++ resolved
@@ -23,7 +23,6 @@
   components: {
     RouterViewLayout,
   },
-<<<<<<< HEAD
   data() {
     return {
       categories: [
@@ -57,7 +56,5 @@
       ],
     };
   },
-=======
->>>>>>> 48a5ee70
 };
 </script>