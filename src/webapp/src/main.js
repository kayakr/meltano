import Router from 'vue-router'
import Vue from 'vue'

import { Service } from 'axios-middleware'
import axios from 'axios'

import App from '@/App'
import Auth from '@/middleware/auth'
import FatalError from '@/middleware/fatalError'
import flaskContext from '@/utils/flask'
import FontAwesome from '@/utils/font-awesome'
import router from '@/router/app'
import setupAnalytics from '@/utils/setupAnalytics'
import setupToasted from '@/utils/setupToasted'
import store from '@/store'
import Upgrade from '@/middleware/upgrade'

Vue.config.productionTip = false

Vue.use(FontAwesome)
Vue.use(Router)

// Toast setup
setupToasted()

// Middleware setup
const service = new Service(axios)
Vue.use(Upgrade, {
  service,
  router,
  toasted: Vue.toasted
})
Vue.use(FatalError, {
  service,
  router,
  toasted: Vue.toasted
})
Vue.use(Auth, {
  service,
  toasted: Vue.toasted
})

// Axios config
axios.defaults.headers.common['X-JSON-SCHEME'] = 'camel'

// Flask context
Vue.prototype.$flask = Object.freeze(flaskContext())

<<<<<<< HEAD
// Setup Analytics and Tracking
setupAnalytics()
=======
// Conditional analytics using flask context
if (Vue.prototype.$flask.isSendAnonymousUsageStats) {
  setupAnalytics({ id: 'UA-132758957-2', router })
}
>>>>>>> da18bb4d

/* eslint-disable no-new */
new Vue({
  el: '#app',
  store,
  router,
  render: h => h(App)
})<|MERGE_RESOLUTION|>--- conflicted
+++ resolved
@@ -46,15 +46,8 @@
 // Flask context
 Vue.prototype.$flask = Object.freeze(flaskContext())
 
-<<<<<<< HEAD
-// Setup Analytics and Tracking
-setupAnalytics()
-=======
 // Conditional analytics using flask context
-if (Vue.prototype.$flask.isSendAnonymousUsageStats) {
-  setupAnalytics({ id: 'UA-132758957-2', router })
-}
->>>>>>> da18bb4d
+setupAnalytics({ id: 'UA-132758957-2', router })
 
 /* eslint-disable no-new */
 new Vue({
