--- conflicted
+++ resolved
@@ -124,13 +124,8 @@
         </template>
 
         <ConnectorSettings
-<<<<<<< HEAD
-          v-if="!isLoadingConfigSettings"
+          v-if="!isLoadingConfigSettings && !extractorLacksConfigSettings"
           field-class="is-small"
-=======
-          v-if="!isLoadingConfigSettings && !extractorLacksConfigSettings"
-          fieldClass="is-small"
->>>>>>> 35663e69
           :config-settings="extractorInFocusConfiguration"
         />
 
