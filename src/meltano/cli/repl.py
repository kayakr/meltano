--- conflicted
+++ resolved
@@ -1,12 +1,6 @@
 """The Meltano REPL."""
-<<<<<<< HEAD
-=======
 
 import click
-
-from meltano.cli.cli import cli
-from meltano.cli.params import database_uri_option
->>>>>>> 0fc7fbf5
 
 from meltano.cli.cli import cli
 from meltano.cli.params import database_uri_option
@@ -16,17 +10,12 @@
 @database_uri_option
 def repl():
     """Start the Meltano REPL."""
-<<<<<<< HEAD
-    # dynamic includes
-    import IPython
-=======
     try:
         import IPython
     except ImportError as ex:
         click.secho("The 'ipython' package must be installed to use the REPL", fg="red")
         raise click.Abort from ex
 
->>>>>>> 0fc7fbf5
     from traitlets.config import Config
 
     # First create a config object from the traitlets library
