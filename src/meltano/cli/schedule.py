"""Schedule management CLI."""
from __future__ import annotations

import json
import sys

import click
from sqlalchemy.orm import Session

from meltano.cli.cli import cli
from meltano.cli.params import pass_project
from meltano.core.db import project_engine
from meltano.core.job.stale_job_failer import StaleJobFailer
from meltano.core.legacy_tracking import LegacyTracker
from meltano.core.schedule import Schedule
from meltano.core.schedule_service import ScheduleAlreadyExistsError, ScheduleService
from meltano.core.task_sets import TaskSets
from meltano.core.task_sets_service import TaskSetsService
from meltano.core.utils import coerce_datetime

<<<<<<< HEAD

@cli.commands.schedule
=======
from . import cli
from .params import pass_project
from .utils import InstrumentedCmd, InstrumentedDefaultGroup


@cli.group(
    cls=InstrumentedDefaultGroup, default="add", short_help="Manage pipeline schedules."
)
>>>>>>> 68ec89c5
@click.pass_context
@pass_project(migrate=True)
def schedule(project, ctx):
    """
    Manage pipeline schedules.

    \b\nRead more at https://docs.meltano.com/reference/command-line-interface#schedule
    """
    ctx.obj["project"] = project
    ctx.obj["schedule_service"] = ScheduleService(project)
    ctx.obj["task_sets_service"] = TaskSetsService(project)


def _add_elt(
    ctx,
    name: str,
    extractor: str,
    loader: str,
    transform: str,
    interval: str,
    start_date: str | None,
):
    """Add a new legacy elt schedule."""
    project = ctx.obj["project"]
    schedule_service: ScheduleService = ctx.obj["schedule_service"]
    legacy_tracker: LegacyTracker = ctx.obj["legacy_tracker"]

    _, session_maker = project_engine(project)
    session = session_maker()
    try:
        added_schedule = schedule_service.add_elt(
            session, name, extractor, loader, transform, interval, start_date
        )
        legacy_tracker.track_meltano_schedule("add", added_schedule)
        click.echo(
            f"Scheduled elt '{added_schedule.name}' at {added_schedule.interval}"
        )
    except ScheduleAlreadyExistsError:
        click.secho(f"Schedule '{name}' already exists.", fg="yellow")
    finally:
        session.close()


def _add_job(ctx, name: str, job: str, interval: str):
    """Add a new scheduled job."""
    project = ctx.obj["project"]
    schedule_service: ScheduleService = ctx.obj["schedule_service"]
    legacy_tracker: LegacyTracker = ctx.obj["legacy_tracker"]

    _, session_maker = project_engine(project)
    session = session_maker()
    try:
        added_schedule = schedule_service.add(name, job, interval)
        legacy_tracker.track_meltano_schedule("add", added_schedule)
        click.echo(
            f"Scheduled job '{added_schedule.name}' at {added_schedule.interval}"
        )
    except ScheduleAlreadyExistsError:
        click.secho(f"Schedule '{name}' already exists.", fg="yellow")
    finally:
        session.close()


@schedule.command(cls=InstrumentedCmd, short_help="[default] Add a new schedule.")
@click.argument("name")
@click.option("--interval", required=True, help="Interval of the schedule.")
@click.option("--job", help="The name of the job to run.")
@click.option("--extractor", required=False, help="ELT Only")
@click.option("--loader", required=False, help="ELT Only")
@click.option(
    "--transform",
    type=click.Choice(["skip", "only", "run"]),
    default="skip",
    help="ELT Only",
)
@click.option("--start-date", type=click.DateTime(), default=None, help="ELT Only")
@click.pass_context
def add(ctx, name, job, extractor, loader, transform, interval, start_date):
    """
    Add a new schedule. Schedules can be used to run Meltano jobs or ELT tasks at a specific interval.

    Example usage:

    \b
    \t# Schedule a job name "my_job" to run everyday
    \tmeltano schedule add <schedule_name> --job my_job --interval "@daily"
    \t# Schedule an ELT task to run hourly
    \tmeltano schedule add <schedule_name> --extractor <tap> --loader <target> --transform run --interval "@hourly"

    \b\nNote that the --job option and --extractor/--loader options are mutually exclusive.

    \b\nRead more at https://docs.meltano.com/reference/command-line-interface#schedule
    """
    if job and (extractor or loader):
        raise click.ClickException(
            "Cannot mix --job with --extractor/--loader/--transform"
        )

    if not job:
        if not extractor:
            raise click.ClickException("Missing --extractor")
        if not loader:
            raise click.ClickException("Missing --loader")

        _add_elt(ctx, name, extractor, loader, transform, interval, start_date)
        return
    _add_job(ctx, name, job, interval)


def _format_job_list_output(entry: Schedule, job: TaskSets) -> dict:
    return {
        "name": entry.name,
        "interval": entry.interval,
        "cron_interval": entry.cron_interval,
        "env": entry.env,
        "job": {
            "name": job.name,
            "tasks": job.tasks,
        },
    }


def _format_elt_list_output(entry: Schedule, session: Session) -> dict:
    start_date = coerce_datetime(entry.start_date)
    if start_date:
        start_date = start_date.date().isoformat()

    last_successful_run = entry.last_successful_run(session)
    last_successful_run_ended_at = (
        last_successful_run.ended_at.isoformat() if last_successful_run else None
    )

    return {
        "name": entry.name,
        "extractor": entry.extractor,
        "loader": entry.loader,
        "transform": entry.transform,
        "interval": entry.interval,
        "start_date": start_date,
        "env": entry.env,
        "cron_interval": entry.cron_interval,
        "last_successful_run_ended_at": last_successful_run_ended_at,
        "elt_args": entry.elt_args,
    }


@schedule.command(
    cls=InstrumentedCmd, short_help="List available schedules."
)  # noqa: WPS441
@click.option("--format", type=click.Choice(["json", "text"]), default="text")
@click.pass_context
def list(ctx, format):  # noqa: WPS125
    """List available schedules."""
    project = ctx.obj["project"]
    schedule_service: ScheduleService = ctx.obj["schedule_service"]
    task_sets_service: TaskSetsService = ctx.obj["task_sets_service"]

    _, sessionMaker = project_engine(project)  # noqa: N806
    session = sessionMaker()
    try:
        StaleJobFailer().fail_stale_jobs(session)

        if format == "text":
            transform_elt_markers = {
                "run": ("→", "→"),
                "only": ("×", "→"),
                "skip": ("→", "x"),
            }

            for txt_schedule in schedule_service.schedules():
                if txt_schedule.job:
                    click.echo(
                        f"[{txt_schedule.interval}] job {txt_schedule.name}: {txt_schedule.job} → {task_sets_service.get(txt_schedule.job).tasks}"
                    )
                else:
                    markers = transform_elt_markers[txt_schedule.transform]
                    click.echo(
                        f"[{txt_schedule.interval}] elt {txt_schedule.name}: {txt_schedule.extractor} {markers[0]} {txt_schedule.loader} {markers[1]} transforms"
                    )

        elif format == "json":
            job_schedules = []
            elt_schedules = []
            for json_schedule in schedule_service.schedules():
                if json_schedule.job:
                    job_schedules.append(
                        _format_job_list_output(
                            json_schedule, task_sets_service.get(json_schedule.job)
                        )
                    )
                else:
                    elt_schedules.append(
                        _format_elt_list_output(json_schedule, session)
                    )
            click.echo(
                json.dumps(
                    {"schedules": {"job": job_schedules, "elt": elt_schedules}},
                    indent=2,
                )
            )
    finally:
        session.close()

    legacy_tracker: LegacyTracker = ctx.obj["legacy_tracker"]
    legacy_tracker.track_meltano_schedule("list")


@schedule.command(
    cls=InstrumentedCmd,
    context_settings={"ignore_unknown_options": True, "allow_interspersed_args": False},
    short_help="Run a schedule.",
)
@click.argument("name")
@click.argument("elt_options", nargs=-1, type=click.UNPROCESSED)
@click.pass_context
def run(ctx, name, elt_options):
    """Run a schedule."""
    schedule_service = ctx.obj["schedule_service"]

    this_schedule = schedule_service.find_schedule(name)
    process = schedule_service.run(this_schedule, *elt_options)

    legacy_tracker: LegacyTracker = ctx.obj["legacy_tracker"]
    legacy_tracker.track_meltano_schedule("run", this_schedule)

    exitcode = process.returncode
    if exitcode:
        sys.exit(exitcode)


@schedule.command(cls=InstrumentedCmd, name="remove", short_help="Remove a schedule.")
@click.argument("name", required=True)
@click.pass_context
def remove(ctx, name):
    """Remove a schedule.

    Usage:
        meltano schedule remove <name>
    """
    schedule_service: ScheduleService = ctx.obj["schedule_service"]
    removed_schedule = schedule_service.find_schedule(name)
    schedule_service.remove(name)
    legacy_tracker: LegacyTracker = ctx.obj["legacy_tracker"]
    legacy_tracker.track_meltano_schedule("remove", removed_schedule)


def _update_job_schedule(
    candidate: Schedule,
    job: str | None,
    interval: str = None,
) -> Schedule:
    """Update an existing job schedule.

    Args:
        candidate: The schedule to update.
        job: The name of the job to run.
        interval: The interval of the schedule.

    Raises:
        click.ClickException: If the schedule is not a scheduled job.

    Returns:
        The updated schedule.
    """
    if not candidate.job:
        raise click.ClickException(
            f"Cannot update schedule {candidate.name} with job only flags as its a elt schedule"
        )
    if job:
        candidate.job = job
    if interval:
        candidate.interval = interval
    return candidate


def _update_elt_schedule(
    candidate: Schedule,
    extractor: str | None,
    loader: str | None,
    transform: str | None,
    interval: str | None,
) -> Schedule:
    """Update an elt schedule.

    Args:
        candidate: The schedule to update.
        extractor: The name of the extractor to use.
        loader: The name of the loader to use.
        transform: The transform flag to use.
        interval: The interval of the schedule.

    Raises:
        click.ClickException: If the schedule is not a scheduled elt task.

    Returns:
        The updated schedule.
    """
    if candidate.job:
        raise click.ClickException(
            f"Cannot update schedule {candidate.name} with elt only flags as its a scheduled job"
        )

    if extractor:
        candidate.extractor = extractor
    if loader:
        candidate.loader = loader
    if transform:
        candidate.transform = transform
    if interval:
        candidate.interval = interval
    return candidate


@schedule.command(cls=InstrumentedCmd, name="set", short_help="Update a schedule.")
@click.argument("name", required=True)
@click.option("--interval", help="Update the interval of the schedule.")
@click.option("--job", help="Update the name of the job to run a scheduled job.")
@click.option("--extractor", help="Update the extractor for an elt schedule.")
@click.option("--loader", help="Updated the loader for an elt schedule.")
@click.option(
    "--transform",
    type=click.Choice(["skip", "only", "run"]),
    default=None,
    help="Update the transform flag for an elt schedule.",
)
@click.pass_context
def set_cmd(ctx, name, interval, job, extractor, loader, transform):
    """Update a schedule.

    Usage:
        meltano schedule set <name> [--interval <interval>] [--job <job>] [--extractor <extractor>] [--loader <loader>] [--transform <transform>]
    """
    schedule_service: ScheduleService = ctx.obj["schedule_service"]
    candidate = schedule_service.find_schedule(name)

    if candidate.job:
        if extractor or loader or transform:
            raise click.ClickException(
                "Cannot mix --job with --extractor/--loader/--transform"
            )
        updated = _update_job_schedule(candidate, job, interval)
    else:
        if job:
            raise click.ClickException(
                "Cannot mix --job with --extractor/--loader/--transform"
            )
        updated = _update_elt_schedule(
            candidate, extractor, loader, transform, interval
        )

    schedule_service.update_schedule(updated)

    click.echo(f"Updated schedule '{name}'")
    legacy_tracker: LegacyTracker = ctx.obj["legacy_tracker"]
    legacy_tracker.track_meltano_schedule("set", updated)<|MERGE_RESOLUTION|>--- conflicted
+++ resolved
@@ -9,6 +9,7 @@
 
 from meltano.cli.cli import cli
 from meltano.cli.params import pass_project
+from meltano.cli.utils import InstrumentedCmd
 from meltano.core.db import project_engine
 from meltano.core.job.stale_job_failer import StaleJobFailer
 from meltano.core.legacy_tracking import LegacyTracker
@@ -18,19 +19,8 @@
 from meltano.core.task_sets_service import TaskSetsService
 from meltano.core.utils import coerce_datetime
 
-<<<<<<< HEAD
 
 @cli.commands.schedule
-=======
-from . import cli
-from .params import pass_project
-from .utils import InstrumentedCmd, InstrumentedDefaultGroup
-
-
-@cli.group(
-    cls=InstrumentedDefaultGroup, default="add", short_help="Manage pipeline schedules."
-)
->>>>>>> 68ec89c5
 @click.pass_context
 @pass_project(migrate=True)
 def schedule(project, ctx):
@@ -177,7 +167,7 @@
     }
 
 
-@schedule.command(
+@schedule.command(  # noqa: WPS125
     cls=InstrumentedCmd, short_help="List available schedules."
 )  # noqa: WPS441
 @click.option("--format", type=click.Choice(["json", "text"]), default="text")
