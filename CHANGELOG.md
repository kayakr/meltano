--- conflicted
+++ resolved
@@ -16,11 +16,8 @@
 ### Changes
 
 ### Fixes
-<<<<<<< HEAD
 * Updated mobile menu to work as expected
-=======
 * Updated tutorial docs with improved CLI commands and fixed the host setting to `localhost`
->>>>>>> 62cea067
 
 ### Breaks
 
