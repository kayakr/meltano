--- conflicted
+++ resolved
@@ -20,11 +20,8 @@
 
 ### Fixes
 
-<<<<<<< HEAD
 - [#2882](https://gitlab.com/meltano/meltano/-/issues/2882) Allow multiple taps / targets to run at the same time by adding a UUID to config.json
-=======
 - [#2381](https://gitlab.com/meltano/meltano/-/issues/2381) Implement selection logic for all Singer discoverable metadata (`inclusion` and `selected-by-default`).
->>>>>>> ac9eb60e
 
 ### Breaks
 
