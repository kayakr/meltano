# CHANGELOG

All notable changes to this project will be documented in this file.
This project adheres to [Semantic Versioning](http://semver.org/) and [Keep a Changelog](http://keepachangelog.com/).



## Unreleased
---

### New

<<<<<<< HEAD
- [#2299](https://gitlab.com/meltano/meltano/-/issues/2299) Introduces stream map support for `meltano run` via a new Singer compatible Mapper plugin type.
- [#2205](https://gitlab.com/meltano/meltano/-/issues/2205) Add `container_spec` for commands
- [#2454](https://gitlab.com/meltano/meltano/-/issues/2454) Added Great Expectations utility

=======
>>>>>>> 962db33b
### Changes

### Fixes

### Breaks


## 1.96.0 - (2022-02-18)
---

### New

- [#2299](https://gitlab.com/meltano/meltano/-/issues/2299) Introduces stream map support for `meltano run` via a new Singer compatible Mapper plugin type.
- [#2205](https://gitlab.com/meltano/meltano/-/issues/2205) Add Docker support via a new `container_spec` option for plugin commands.
- [#2454](https://gitlab.com/meltano/meltano/-/issues/2454) Added support for the Great Expectations data validation utility.

### Changes

- [#3122](https://gitlab.com/meltano/meltano/-/issues/3122) Newly created Meltano projects are now initialized with default environments: `prod`, `staging`, and `dev`.

### Fixes

- [#3257](https://gitlab.com/meltano/meltano/-/issues/3257) Resolves installation failures by pinning `MarkupSafe` library version to `<2.1.0`.


## 1.95.0 - (2022-02-11)
---

### Changes

- [!2525](https://gitlab.com/meltano/meltano/-/merge_requests/2525) Updates the `discovery_url` default setting to use https://discovery.meltano.com/discovery.yml

### Fixes

- [#3190](https://gitlab.com/meltano/meltano/-/issues/3190) Fix `meltano test` bug where plugin name clashes with file bundle name


## 1.94.0 - (2022-02-04)
---

### New

 - [#1587](https://gitlab.com/meltano/meltano/-/issues/1587) Add "Retry" button to pipeline logs view and list when run failed


## 1.93.0 - (2022-01-28)
---

### Changes

- [#3176](https://gitlab.com/meltano/meltano/-/issues/3176) Support dbt v1.0
- [!2504](https://gitlab.com/meltano/meltano/-/merge_requests/2504) Reorganized pipeline edit buttons in the UI
- [!2464](https://gitlab.com/meltano/meltano/-/merge_requests/2464) Bump version of 'flatten-dict' library dependency. _Thanks to **[Robin Grenholm](https://gitlab.com/rgrenholm)**_ !

### Fixes

- [#3181](https://gitlab.com/meltano/meltano/-/issues/3181) Create an empty `output/` folder in new Meltano projects.
- [#3180](https://gitlab.com/meltano/meltano/-/issues/3180) Fix env usage in discovery.yml and JSON schema
- [#3169](https://gitlab.com/meltano/meltano/-/issues/3169) Meltano Upgrade CTA in UI has unnecessary link


## 1.92.0 - (2022-01-21)
---

### Changes

- [#2991](https://gitlab.com/meltano/meltano/-/issues/2991) Remove support for python 3.6. Bumps the base docker image to 3.8.

### Fixes

- [#3024](https://gitlab.com/meltano/meltano/-/issues/3024) Make `meltano upgrade` work when Meltano is installed with pipx.
- [#3115](https://gitlab.com/meltano/meltano/-/issues/3115) Ensure multi-yaml `include_paths` are correctly referenced even if Meltano is not called from the root directory.
- [#3167](https://gitlab.com/meltano/meltano/-/issues/3167) Add sub-schema for meltano.yml environments.
- [#3024](https://gitlab.com/meltano/meltano/-/issues/3024) Make `meltano upgrade` work when Meltano is installed with pipx.
- [#3161](https://gitlab.com/meltano/meltano/-/issues/3161) Make URLs in `--help` clickable.

[#3161](https://gitlab.com/meltano/meltano/-/issues/3161) Make URLs in `--help` clickable.

## 1.91.0 - (2022-01-13)
---

### New

- [#3153](https://gitlab.com/meltano/meltano/-/issues/3153) Published JSON Schemas for `meltano.yml` and `discovery.yml`. _Thanks to **[Zachary Wynegar](https://gitlab.com/zdwynegar)** for the initial [MR  1804](https://gitlab.com/meltano/meltano/-/merge_requests/1804) and inspiration this!_
- [#3001](https://gitlab.com/meltano/meltano/-/issues/3001) Always print log advice on ELT failure.

### Fixes

- [#3132](https://gitlab.com/meltano/meltano/-/issues/3132) Bump `pyhumps` dependency to fix a bug in converting `SCREAMING_SNAKE_CASE` variables in the API.
- [#3116](https://gitlab.com/meltano/meltano/-/issues/3116) Fix a unicode decode issue during discovery when debug logging is enabled.
- [#2716](https://gitlab.com/meltano/meltano/-/issues/2716) Add `--help `docs for all Meltano CLI commands and options.

## 1.90.1 - (2021-12-16)
---

### Fixes

- [#3124](https://gitlab.com/meltano/meltano/-/issues/3124) Fix an error in `meltano run` invocations where tap discover calls triggered an exception.


## 1.90.0 - (2021-12-15)
---

### New

- [#2301](https://gitlab.com/meltano/meltano/-/issues/2301), [#3043](https://gitlab.com/meltano/meltano/-/issues/3043) Preview release of new [`meltano run`](https://meltano.com/docs/command-line-interface.html#run) command.
- [#2838](https://gitlab.com/meltano/meltano/-/issues/2838) Adds the [`meltano test`](https://meltano.com/docs/command-line-interface.html#test) command which defines first-class test and validation capabilities for Meltano plugins and projects.

### Changes

- [#2967](https://gitlab.com/meltano/meltano/-/issues/2967) Set the `meltanolabs` variant as the default tap-google-analytics extractor.
- [#3085](https://gitlab.com/meltano/meltano/-/issues/3085), [#3111](https://gitlab.com/meltano/meltano/-/issues/3111) Upgrade `target-bigquery` default variant `adswerve` to [`0.11.3`](https://github.com/adswerve/target-bigquery/releases/tag/0.11.3).
- [#3113](https://gitlab.com/meltano/meltano/-/issues/3113) Pin tag [`v1.4.27`](https://gitlab.com/meltano/tap-salesforce/-/tags/v1.4.27) of `tap-salesforce` default variant `meltano`.
- [#3119](https://gitlab.com/meltano/meltano/-/issues/3119) Bump `meltano` variant of `tap-salesforce` to tag [`v1.5.0`](https://gitlab.com/meltano/tap-salesforce/-/tags/v1.5.0).

## 1.89.0 - (2021-12-02)
---

### New

- [#3060](https://gitlab.com/meltano/meltano/-/issues/3060) Set `splitio` variant as the default tap-fastly extractor.
- [#3076](https://gitlab.com/meltano/meltano/-/issues/3076) Set `transferwise` as the default target-postgres loader.
- [#2967](https://gitlab.com/meltano/meltano/-/issues/2967) Set `meltanolabs` as the default tap-google-analytics extractor.

### Changes

- [#2772](https://gitlab.com/meltano/meltano/-/issues/2772) Transition to a new structured log format with support for additional formats like JSON and key=value, configurable via stock python logging yaml configs.
- [#2443](https://gitlab.com/meltano/meltano/-/issues/2443) Bump dbt version to 0.21.1


## 1.88.0 - (2021-11-18)
---

### New

- [#3021](https://gitlab.com/meltano/meltano/-/issues/3021) Added CLI for high-level Environment management.

- [#3003](https://gitlab.com/meltano/meltano/-/issues/3003) Add `matatika` variant of tap-solarvista extractor.

## 1.87.1 - (2021-11-09)
---

### Changes

- [#3042](https://gitlab.com/meltano/meltano/-/issues/3042) Hides non-default `meltano` variants from the UI.

### Fixes

- [#3015](https://gitlab.com/meltano/meltano/-/issues/3015) Add missing settings to default target-snowflake: `role`, `batch_wait_limit_seconds`, `archive_load_files`, `archive_load_files_s3_prefix`, and `archive_load_files_s3_bucket`
- [#3047](https://gitlab.com/meltano/meltano/-/issues/3047) Don't fail if primary `meltano.yml` file is missing top-level entries.
- [#3049](https://gitlab.com/meltano/meltano/-/issues/3049) Fix installation issues caused by breaking change in WTForms library v3.0.x.


## 1.87.0 - (2021-11-05)
---

### New

- [#2456](https://gitlab.com/meltano/meltano/-/issues/2456) Let project plugin definitions and config be defined in multiple individual YAML files. _Thanks, **[Matthew Thurman](https://gitlab.com/mathurmag)** for the inspiration and first draft!_


### Breaks

- [#2977](https://gitlab.com/meltano/meltano/-/issues/2977) Disable the Explore and Dashboards tabs in the UI by default.


## 1.86.0 - (2021-10-28)
---

### New

- [#2869](https://gitlab.com/meltano/meltano/-/issues/2869) Introduce top-level "Environments" within `meltano.yml`


### Changes

- [#2968](https://gitlab.com/meltano/meltano/-/issues/2968) Set `singer-io` as the default tap-marketo extractor.
- [#2970](https://gitlab.com/meltano/meltano/-/issues/2970) Set `singer-io` as the default tap-stripe extractor.
- [#2971](https://gitlab.com/meltano/meltano/-/issues/2971) Set `meltanolabs` as the default target-sqlite loader.

### Fixes

- [#3027](https://gitlab.com/meltano/meltano/-/issues/3027) Fixes an issue where elt invocation could hang if the tap produced large amounts of error output during discovery.


## 1.85.0 - (2021-10-21)
---

### Changes

- [#2986](https://gitlab.com/meltano/meltano/-/issues/2986) Set `transferwise` as the default target-snowflake loader.
- [#2966](https://gitlab.com/meltano/meltano/-/issues/2966) Set `singer-io` as the default tap-adwords extractor.
- [#2964](https://gitlab.com/meltano/meltano/-/issues/2964) Set `singer-io` as the default tap-facebook extractor.
- [#2963](https://gitlab.com/meltano/meltano/-/issues/2963) Set `meltanolabs` as the default tap-csv extractor.
- [#2965](https://gitlab.com/meltano/meltano/-/issues/2965) Set `meltanolabs` as the default tap-gitlab extractor.
- [2339](https://gitlab.com/meltano/meltano/-/merge_requests/2339) Update `elt` log format to include subtask field. Lines are now prefixed with `<name> | <subtask>` which may cause issues with existing log parsers.


### Fixes

- [#2997](https://gitlab.com/meltano/meltano/-/issues/2997) Bump required version of `jsonschema`.


## 1.84.0 - (2021-10-07)
---

### New

- [#2357](https://gitlab.com/meltano/meltano/-/merge_requests/2357) Use dbt [`v0.21.0`](https://github.com/dbt-labs/dbt/releases/tag/v0.21.0) by default for new dbt installs
- [2363](https://gitlab.com/meltano/meltano/-/merge_requests/2363), [2360](https://gitlab.com/meltano/meltano/-/merge_requests/2360) Small branding and logo updates throughout - and introducing Melty to the community!


### Fixes

- [2349](https://gitlab.com/meltano/meltano/-/merge_requests/2349) Fixes test extractor API endpoint to work with new PluginTestService. _Thanks, **[ReubenFrankel](https://gitlab.com/ReubenFrankel)**!_


## 1.83.0 - (2021-09-30)
---

### New

- [#2647](https://gitlab.com/meltano/meltano/-/issues/2647) Extend `meltano select` with flag to remove rules.


## 1.82.0 - (2021-09-23)
---

### Changes

- [#2782](https://gitlab.com/meltano/meltano/-/issues/2782) Switches all extractors and loaders in discovery.yml to `variants` syntax
- [#2950](https://gitlab.com/meltano/meltano/-/issues/2950) Update werkzeug to `2.0`. _Thanks, **[Keith Siilats](https://gitlab.com/siilats)**!_

### Fixes

- [#2881](https://gitlab.com/meltano/meltano/-/issues/2881) Send CLI error messages to `stderr`.

## 1.81.0 - (2021-09-16)
---

### New

- [#2609](https://gitlab.com/meltano/meltano/-/issues/2609) Add `meltano config <plugin> test` command to test an extractor plugin's configuration. _Thanks, **[ReubenFrankel](https://gitlab.com/ReubenFrankel)**!_

### Changes

- [#2930](https://gitlab.com/meltano/meltano/-/issues/2930) Update sqlfluff configuration to support DBT. _Thanks, **[Charles Julian Knight](https://gitlab.com/rabidaudio)**!_
- [#2681](https://gitlab.com/meltano/meltano/-/issues/2681) Now includes discovery log output when running `meltano elt` with `--log-level=debug`

### Fixes

- [#2866](https://gitlab.com/meltano/meltano/-/issues/2866) Avoid running discovery when invoking a tap in a mode other than sync


## 1.80.1 - (2021-09-10)
---

### Fixes

- [#2928](https://gitlab.com/meltano/meltano/-/issues/2928) Fix tap discovery failure when tap produces IO on stderr


## 1.80.0 - (2021-09-09)
---

### New

- [#2906](https://gitlab.com/meltano/meltano/-/issues/2906) Increase speed of `meltano install` for already installed plugins
* [#2906](https://gitlab.com/meltano/meltano/-/issues/2906) Increase speed of `meltano install` for already installed plugins

### Changes

- [#2897](https://gitlab.com/meltano/meltano/-/issues/2897) Refactor to move to asynchronous plugin executions and invocations

### Fixes

- [#2573](https://gitlab.com/meltano/meltano/-/issues/2573) Fix misleading error about missing `airflow.cfg` instead of missing Airflow executable


## 1.79.2 - (2021-09-07)
---

### Fixes

- [#2922](https://gitlab.com/meltano/meltano/-/issues/2922) Fix error during installation of some plugins caused by a `setuptools` release. _Thanks, **[Maarten van Gijssel](https://gitlab.com/mvgijssel)**!_

## 1.79.1 - (2021-08-17)
---

### Fixes

- [#2893](https://gitlab.com/meltano/meltano/-/issues/2893) Fix error when invoking a target outside pipeline context
- [#2627](https://gitlab.com/meltano/meltano/-/issues/2627) Invalidate catalog cache after reinstalling a tap


## 1.79.0 - (2021-08-13)
---

### New

- [#2545](https://gitlab.com/meltano/meltano/-/issues/2545) Add support for Python 3.9
- [#2849](https://gitlab.com/meltano/meltano/-/issues/2849) Use dbt [`v0.20`](https://github.com/fishtown-analytics/dbt/releases/tag/v0.20.1) by default for new dbt installs
- [#2576](https://gitlab.com/meltano/meltano/-/issues/2576) Use Airflow [v2.1](https://airflow.apache.org/docs/apache-airflow/2.1.0/changelog.html) by default for new Airflow installs
- [#2871](https://gitlab.com/meltano/meltano/-/issues/2871) Add `discovery_url_auth` project setting to support authenticated retrieval of `discovery.yml`
- [#2855](https://gitlab.com/meltano/meltano/-/issues/2855) Allow `executable` to be overridden through plugin inheritance
- [#2860](https://gitlab.com/meltano/meltano/-/issues/2860) Allow commands to use alternate executables

### Changes

- [#2868](https://gitlab.com/meltano/meltano/-/issues/2868) Refactor to allow SingerTarget to inject a BookmarkWriter via a new PluginInvoker callback
- [#2575](https://gitlab.com/meltano/meltano/-/issues/2575) Support version-specific pip constraint files by allowing the special var `${MELTANO__PYTHON_VERSION}` in plugin pip_url's (bumps `discovery.yml` version ([#2890](https://gitlab.com/meltano/meltano/-/issues/2890)) to signal the required upgrade)

### Fixes

- [#2882](https://gitlab.com/meltano/meltano/-/issues/2882) Allow multiple taps / targets to be invoked at the same time by adding a UUID to config.json
- [#2381](https://gitlab.com/meltano/meltano/-/issues/2381) Implement selection logic for all Singer discoverable metadata (`inclusion` and `selected-by-default`)


## 1.78.0 - (2021-07-15)
---

### New

- [#2814](https://gitlab.com/meltano/meltano/-/issues/2814) Add `mashey` variant of `tap-ask-nicely`
- [#2815](https://gitlab.com/meltano/meltano/-/issues/2815) Add `singer-io` variant of `tap-github`
- [#2816](https://gitlab.com/meltano/meltano/-/issues/2816) Add `singer-io` variant of `tap-google-sheets`
- [#2817](https://gitlab.com/meltano/meltano/-/issues/2817) Add `singer-io` variant of `tap-pendo`
- [#2818](https://gitlab.com/meltano/meltano/-/issues/2818) Add `singer-io` variant of `tap-hubspot`
- [#2821](https://gitlab.com/meltano/meltano/-/issues/2821) Add `singer-io` variant of `tap-jira`
- [#2823](https://gitlab.com/meltano/meltano/-/issues/2823) Add `transferwise` variant of `tap-twilio`


### Fixes

- [#2951](https://gitlab.com/meltano/meltano/-/issues/2851) Default to skipping transforms in Meltano UI pipeline creation
- [#2758](https://gitlab.com/meltano/meltano/-/issues/2758) Fix misleading error message when calling `meltano invoke airflow <args>`
- [#2826](https://gitlab.com/meltano/meltano/-/issues/2826) Make plugin installation serial during `meltano add ...`
- [#2828](https://gitlab.com/meltano/meltano/-/issues/2828) Fix coroutine error when `python3-venv` is missing during plugin installation.

### Breaks


## 1.77.0 - (2021-06-17)
---

### Changes

- [#2694](https://gitlab.com/meltano/meltano/-/issues/2694) Use dbt [`v0.19.1`](https://github.com/fishtown-analytics/dbt/releases/tag/v0.19.1) by default for new dbt installs
- [#2694](https://gitlab.com/meltano/meltano/-/issues/2694) Add support for dbt [`config-version: 2`](https://docs.getdbt.com/docs/guides/migration-guide/upgrading-to-0-17-0)
- [#2622](https://gitlab.com/meltano/meltano/-/issues/2622) Make `hotgluexyz` the default variant for the CSV loader

### Fixes

- [#2741](https://gitlab.com/meltano/meltano/-/issues/2741) Fix duplication of config values when complex settings are applied to Singer plugins.


## 1.76.0 - (2021-06-10)
---

### Fixes

- [#2755](https://gitlab.com/meltano/meltano/-/issues/2755) Fix SQLAlchemy `cache_ok` warning messages when running `meltano elt`
- [#2773](https://gitlab.com/meltano/meltano/-/issues/2773) Fix `tap-chargebee`, `tap-intacct` and `tap-quickbooks` definitions that had `properties` capability instead of `catalog`
- [#2784](https://gitlab.com/meltano/meltano/-/issues/2784) Fix catalog discovery error when using custom plugins with no `pip_url` set


## 1.75.0 - (2021-05-28)
---

### Changes

- [#2745](https://gitlab.com/meltano/meltano/-/issues/2745) Allow `meltano` commands to be used from a subdirectory of a project
- [#2341](https://gitlab.com/meltano/meltano/-/issues/2341) Add support for already-installed plugins by making `pip_url` optional in custom plugin definitions
- [#2341](https://gitlab.com/meltano/meltano/-/issues/2341) Allow non-pip plugins to be declared using relative `executable` paths and `executable` programs already on the PATH


## 1.74.0 - (2021-05-10)
---

### New
- [#2353](https://gitlab.com/meltano/meltano/-/issues/2353) Add `meltano remove` command


## 1.73.0 - (2021-04-29)
---

### New

- [#2621](https://gitlab.com/meltano/meltano/-/issues/2621) Add `twilio-labs` variant of `tap-zendesk`

### Changes

- [#2705](https://gitlab.com/meltano/meltano/-/issues/2705) Speed up `meltano install` by installing plugins in parallel
- [#2709](https://gitlab.com/meltano/meltano/-/issues/2709) Add support for setting `kind` in settings prompt when using `meltano add --custom`


## 1.72.0 - (2021-04-22)
---

### New

- [#2560](https://gitlab.com/meltano/meltano/-/issues/2560) Add support for shortcut commands to `invoke`
- [#2560](https://gitlab.com/meltano/meltano/-/issues/2560) Add support for `sqlfluff` utility for linting SQL transforms
- [#2613](https://gitlab.com/meltano/meltano/-/issues/2613) Add `mashey` variant of `tap-slack`
- [#2689](https://gitlab.com/meltano/meltano/-/issues/2689) Add documentation for using a custom Python Package Index (PyPi)
- [#2426](https://gitlab.com/meltano/meltano/-/issues/2426) Add `transferwise` variant of `target-redshift`

### Changes
- [#2082](https://gitlab.com/meltano/meltano/-/issues/2082) Updated database_uri documentation to show how to target a PostgreSQL schema
- [#2107](https://gitlab.com/meltano/meltano/-/issues/2107) Updated 'create a custom extractor' tutorial to use the new SDK

### Fixes

- [#2526](https://gitlab.com/meltano/meltano/-/issues/2526) When target process fails before tap, report target output instead of `BrokenPipeError` or `ConnectionResetError`


## 1.71.0 - (2021-03-23)
---

### New

- [#2544](https://gitlab.com/meltano/meltano/-/issues/2544) Add support for `utility` plugin type
- [#2614](https://gitlab.com/meltano/meltano/-/issues/2614) Add `mashey` variant of `tap-zoom`


### Fixes

- [#2581](https://gitlab.com/meltano/meltano/-/issues/2581) Only expand `$ALL_CAPS` env vars in `meltano.yml` config values to prevent false positive matches in passwords


## 1.70.0 - (2021-02-23)
---

### New

- [#2590](https://gitlab.com/meltano/meltano/-/issues/2590) Add `hotgluexyz` variant of `tap-chargebee`
- [#2593](https://gitlab.com/meltano/meltano/-/issues/2593) Add `hotgluexyz` variant of `tap-intacct`

### Changes

- [#2356](https://gitlab.com/meltano/meltano/-/issues/2356) Disallow two pipelines with the same job ID to run at the same time by default

### Fixes

- [#2585](https://gitlab.com/meltano/meltano/-/issues/2585) Fix bug with finding a schedule based on namespace for a custom plugin


## 1.69.0 - (2021-02-16)
---

### New

- [#2558](https://gitlab.com/meltano/meltano/-/issues/2558) Add support for Airflow 2.0
- [#2577](https://gitlab.com/meltano/meltano/-/issues/2577) Add `hotgluexyz` variant of `tap-quickbooks`


## 1.68.0 - (2021-02-11)
---

### New

- [#2557](https://gitlab.com/meltano/meltano/-/issues/2557) Add support for entity and attribute selection to tap-gitlab

### Changes

- [#2559](https://gitlab.com/meltano/meltano/-/issues/2559) Bump Airflow version to 1.10.14

### Fixes

- [#2543](https://gitlab.com/meltano/meltano/-/issues/2543) Fix packages dependencies that claim Python 3.9 is supported when it actually isn't.


## 1.67.0 - (2021-01-26)
---

### Fixes

- [#2540](https://gitlab.com/meltano/meltano/-/issues/2540) `meltano schedule run` exit code now matches exit code of wrapped `meltano elt`
- [#2525](https://gitlab.com/meltano/meltano/-/issues/2525) `meltano schedule run` no longer requires `meltano` to be in the `PATH`


## 1.66.0 - (2021-01-18)
---

### New

- [#2483](https://gitlab.com/meltano/meltano/-/issues/2483) Every second, `meltano elt` records a heartbeat timestamp on the pipeline run row in the system database as long as the pipeline is running.
- [#2483](https://gitlab.com/meltano/meltano/-/issues/2483) Before running the new pipeline, `meltano elt` automatically marks runs with the same Job ID that have become stale as failed. A run is considered stale when 5 minutes have elapsed since the last recorded heartbeat. Older runs without a heartbeat are considered stale if they are still in the running state 24 hours after starting.
- [#2483](https://gitlab.com/meltano/meltano/-/issues/2483) `meltano schedule list` (which is run periodically by `meltano invoke airflow scheduler`) automatically marks any stale run as failed.
- [#2502](https://gitlab.com/meltano/meltano/-/issues/2502) Add `User-Agent` header with Meltano version to request for remote `discovery.yml` manifest (typically https://www.meltano.com/discovery.yml)
- [#2503](https://gitlab.com/meltano/meltano/-/issues/2503) Include project ID in `X-Project-ID` header and `project_id` query param in request for remote `discovery.yml` manifest when `send_anonymous_usage_stats` setting is enabled.


## 1.65.0 - (2021-01-12)
---

### New

- [#2392](https://gitlab.com/meltano/meltano/-/issues/2392) Add 'elt.buffer_size' setting with default value of 10MiB to let extractor output buffer size and line length limit (maximum message size) be configured as appropriate for the extractor and loader in question.


### Fixes

- [#2501](https://gitlab.com/meltano/meltano/-/issues/2501) Don't lose `version` when caching `discovery.yml`.


## 1.64.1 - (2021-01-08)
---

### Fixes

- [#2500](https://gitlab.com/meltano/meltano/-/issues/2500) Ensure all buffered messages (records) output by extractor make it to loader when extractor finishes early.


## 1.64.0 - (2021-01-07)
---

### Fixes

- [#2478](https://gitlab.com/meltano/meltano/-/issues/2478) Fix runaway memory usage (and possible out-of-memory error) when extractor outputs messages at higher rate than loader can process them, by enabling flow control with a 64KB buffer size limit


## 1.63.0 - (2021-01-04)
---

### New
- [#2308](https://gitlab.com/meltano/meltano/-/issues/2308) Verify that system database connection is still viable when checking it out of connection pool.
- [#2308](https://gitlab.com/meltano/meltano/-/issues/2308) Add `database_max_retries` and `database_retry_timeout` settings to configure retry attempts when the first connection to the DB fails.


### Fixes

- [#2486](https://gitlab.com/meltano/meltano/-/issues/2486) Remove `state` capability from `tap-google-analytics` because it's not actually currently supported yet


## 1.62.0 - (2020-12-23)
---

### New

- [#2390](https://gitlab.com/meltano/meltano/-/issues/2390) Let a plugin inherit its base plugin (package) description and configuration from another one using `--inherit-from=<name>` on `meltano add` or `inherit_from: <name>` in `meltano.yml`, so that the same package can be used in a project multiple times with different configurations.

### Changes

- [#2479](https://gitlab.com/meltano/meltano/-/issues/2479) Use extractor `load_schema` (usually its namespace) as default for target-bigquery `dataset_id` setting, as it already is for target-snowflake and target-postgres `schema`


## 1.61.0 - (2020-12-09)
---

### New

- [#2476](https://gitlab.com/meltano/meltano/-/issues/2476) Add missing tap-salesforce `is_sandbox` setting
- [#2471](https://gitlab.com/meltano/meltano/-/issues/2471) Make tap-bigquery discoverable
- [#2227](https://gitlab.com/meltano/meltano/-/issues/2227) Add `meltano schedule run <name>` command to run scheduled pipeline by name

### Changes

- [#2477](https://gitlab.com/meltano/meltano/-/issues/2477) Show array and object settings in configuration UI as unsupported instead of hiding them entirely
- [#2477](https://gitlab.com/meltano/meltano/-/issues/2477) Unhide tap-csv and tap-spreadsheets-anywhere in UI

### Fixes

- [#2379](https://gitlab.com/meltano/meltano/-/issues/2379) Take into account schedule `env` when running pipeline from UI using "Run" button


## 1.60.1 - (2020-12-07)
---

### Fixes

- [#2473](https://gitlab.com/meltano/meltano/-/issues/2473) Fix meltano/meltano Docker image entrypoint


## 1.60.0 - (2020-12-02)
---

### New
- [#2367](https://gitlab.com/meltano/meltano/-/issues/2367) Adopt Poetry for dependency and build management

### Changes

- [#2457](https://gitlab.com/meltano/meltano/-/issues/2457) Hide settings of kind `object` or `array` in UI

### Fixes

- [#2457](https://gitlab.com/meltano/meltano/-/issues/2457) Fix configuration of tap-adwords `primary_keys` and target-snowflake and target-postgres (transferwise variants) `schema_mapping`
- [#2463](https://gitlab.com/meltano/meltano/-/issues/2463) Fix casting of tap-postgres `max_run_seconds`, `logical_poll_total_seconds`, and `break_at_end_lsn` setting values
- [#2466](https://gitlab.com/meltano/meltano/-/issues/2466) Stop requiring specific version of `cryptography` that's incompatible with latest `pyOpenSSL`


## 1.59.0 - (2020-11-23)
---

### Changes

- [#2450](https://gitlab.com/meltano/meltano/-/issues/2450) Remove undocumented plugin configuration profile functionality

### Fixes
- [#2451](https://gitlab.com/meltano/meltano/-/issues/2451) Correctly show CLI error messages in log output
- [#2453](https://gitlab.com/meltano/meltano/-/issues/2453) Correctly pass value of `tap-facebook`'s `insights_buffer_days` setting to tap as integer instead of boolean
- [#2387](https://gitlab.com/meltano/meltano/-/issues/2387) Order of attributes in `meltano select --list --all` is set to alphabetical order.
- [#2458](https://gitlab.com/meltano/meltano/-/issues/2458) Adds missing `mysql-logo.png`


## 1.58.0 - (2020-11-12)
---

### New

- [#2438](https://gitlab.com/meltano/meltano/-/issues/2438) Add missing `replica_set`, `ssl`, `verify_mode`, and `include_schemas_in_destination_stream_name` settings to `tap-mongodb`
- [#2389](https://gitlab.com/meltano/meltano/-/issues/2389) Let user disable autoscrolling in UI job log modal
- [#2307](https://gitlab.com/meltano/meltano/-/issues/2307) Add `ui.session_cookie_secure` setting to let `Secure` flag be enabled on session cookies when Meltano UI is served over HTTPS

### Changes

- [#2307](https://gitlab.com/meltano/meltano/-/issues/2307) The `Secure` flag is no longer enabled on Meltano UI session cookies unconditionally and by default

### Fixes

- [#2396](https://gitlab.com/meltano/meltano/-/issues/2396) Support unquoted `YYYY-MM-DD` date values in `meltano.yml` by converting them to ISO8601 strings before passing them to plugins
- [#2445](https://gitlab.com/meltano/meltano/-/issues/2445) Fix 'Test Connection' and 'Save' buttons being disabled in UI Configuration modal despite required fields being populated
- [#2307](https://gitlab.com/meltano/meltano/-/issues/2307) Fix logging into Meltano UI in Google Chrome when running without HTTPS


## 1.57.0 - (2020-11-10)
---

### New

- [#2433](https://gitlab.com/meltano/meltano/-/issues/2433) Add `datamill-co` variant of `target-postgres`
- [#2425](https://gitlab.com/meltano/meltano/-/issues/2425) Add `transferwise` variant of `target-postgres`
- [#2404](https://gitlab.com/meltano/meltano/-/issues/2404) Add `singer-io` variant of `tap-recharge`
- [#2410](https://gitlab.com/meltano/meltano/-/issues/2410) Add `transferwise` variant of `tap-postgres`
- [#2411](https://gitlab.com/meltano/meltano/-/issues/2411) Add `transferwise` variant of `tap-mysql`
- [#2407](https://gitlab.com/meltano/meltano/-/issues/2407) Refactor discovery.yaml to keep things in lexicographically ascending order and in correct format
- [#2435](https://gitlab.com/meltano/meltano/-/issues/2435) Add new `stringify` setting `value_post_processor` that will convert values to their JSON string representation
- [#2437](https://gitlab.com/meltano/meltano/-/issues/2437) Add `meltano invoke` `--dump` option with possible values `config` and `catalog` (for extractors) to dump content of plugin-specific generated file

### Changes

- [#2368](https://gitlab.com/meltano/meltano/-/issues/2433) Make `datamill-co` variant of `target-postgres` the default instead of `meltano`

### Fixes


### Breaks


## 1.56.0 - (2020-11-02)
---

### New

- [#2374](https://gitlab.com/meltano/meltano/-/issues/2374) Add `target-bigquery` discoverable plugin definition
- [#1956](https://gitlab.com/meltano/meltano/-/issues/1956) Add support for Python 3.8


## 1.55.0 - (2020-10-30)
---

### New

- [#2368](https://gitlab.com/meltano/meltano/-/issues/2368) Add `transferwise` and `datamill-co` variants of `target-snowflake`

### Changes

- [#2368](https://gitlab.com/meltano/meltano/-/issues/2368) Make `datamill-co` variant of `target-snowflake` the default instead of `meltano`
- [#2380](https://gitlab.com/meltano/meltano/-/issues/2380) Add `target_` prefix to `namespace`s of discoverable loaders target-postgres, target-snowflake, and target-sqlite

### Fixes

- [#2373](https://gitlab.com/meltano/meltano/-/issues/2373) `meltano init` emits warning instead of failing when underlying filesystem doesn't support symlinks
- [#2391](https://gitlab.com/meltano/meltano/-/issues/2391) Add missing `max_workers` setting to `tap-salesforce` discoverable plugin definition
- [#2400](https://gitlab.com/meltano/meltano/-/issues/2400) Constrain Airflow installation to specific set of known-to-work requirements to prevent it from breaking unexpectedly


## 1.54.0 - (2020-10-08)
---

### Changes

- [#2057](https://gitlab.com/meltano/meltano/-/issues/2057) Bump Airflow version to 1.10.12
- [#2224](https://gitlab.com/meltano/meltano/-/issues/2224) Delete (if present) and recreate virtual environments for all plugins when running meltano install.

### Fixes

- [#2334](https://gitlab.com/meltano/meltano/-/issues/2334) Omit keys for settings with `null` values from `config.json` files generated for taps and targets, to support plugins that check if a config key is present instead of checking if the value is non-null.
- [#2376](https://gitlab.com/meltano/meltano/-/issues/2376) Fix `meltano elt ... --transform={run,only}` raising `PluginMissingError` when a default transform for the extractor is discoverable but not installed
- [#2377](https://gitlab.com/meltano/meltano/-/issues/2377) Ensure arbitrary env vars defined in `.env` are passed to invoked plugins


## 1.53.0 - (2020-10-06)
---

### New

- [#2134](https://gitlab.com/meltano/meltano/-/issues/2134) Let different variants of plugins be discovered and let users choose which to add to their project

### Changes

- [#2112](https://gitlab.com/meltano/meltano/-/issues/2112) Stop inheriting Meltano venv when invoking Airflow

### Fixes

- [#2372](https://gitlab.com/meltano/meltano/-/issues/2372) Upgrade `pip` and related tools to the latest version in plugin venvs


## 1.52.0 - (2020-09-28)
---

### Fixes

- [#2360](https://gitlab.com/meltano/meltano/-/issues/2360) Remove automatic install of extractors, loaders, and transforms if they are not present.

- [#2348](https://gitlab.com/meltano/meltano/-/issues/2348) Invalidate `meltano select` catalog discovery cache when extractor configuration is changed


## 1.51.0 - (2020-09-21)
---

### New

- [#2355](https://gitlab.com/meltano/meltano/-/issues/2355) Add `meltano elt` `--dump` option with possible values `catalog`, `state`, `extractor-config`, and `loader-config` to dump content of pipeline-specific generated file


### Fixes

- [#2358](https://gitlab.com/meltano/meltano/-/issues/2358) Don't unintentionally deselect all attributes other than those marked `inclusion: automatic` when using extractor `select_filter` extra or `meltano elt`'s `--select <entity>` option


## 1.50.0 - (2020-09-17)
---

### New

- [#2291](https://gitlab.com/meltano/meltano/-/issues/2291) Add `catalog` extractor extra to allow a catalog to be provided manually
- [#2291](https://gitlab.com/meltano/meltano/-/issues/2291) Add `--catalog` option to `meltano elt` to allow a catalog to be provided manually
- [#2289](https://gitlab.com/meltano/meltano/-/issues/2289) Add `state` extractor extra to allow state file to be provided manually
- [#2289](https://gitlab.com/meltano/meltano/-/issues/2289) Add `--state` option to `meltano elt` to allow state file to be provided manually

### Fixes

- [#2352](https://gitlab.com/meltano/meltano/-/issues/2352) `meltano elt` `--select` and `--exclude` no longer unexpectedly select entities for extraction that match the wildcard pattern but weren't selected originally.


## 1.49.0 - (2020-09-15)
---

### New

- [#2279](https://gitlab.com/meltano/meltano/-/issues/2279) Populate primary setting env var and aliases when invoking plugin or expanding env vars
- [#2349](https://gitlab.com/meltano/meltano/-/issues/2349) Allow plugin setting (default) values to reference pipeline plugin extras using generic env vars, e.g. `MELTANO_EXTRACT__<EXTRA>`
- [#2281](https://gitlab.com/meltano/meltano/-/issues/2281) Allow plugin extra (default) values to reference plugin name, namespace, profile using generic env vars, e.g. `MELTANO_EXTRACTOR_NAMESPACE`
- [#2280](https://gitlab.com/meltano/meltano/-/issues/2280) Allow plugin extra (default) values to reference plugin settings using env vars, e.g. `target_schema: $PG_SCHEMA`
- [#2278](https://gitlab.com/meltano/meltano/-/issues/2278) Read setting values from `<PLUGIN_NAME>_<SETTING_NAME>` env vars, taking precedence over `<PLUGIN_NAMESPACE>_<SETTING_NAME>` but not custom `env`
- [#2350](https://gitlab.com/meltano/meltano/-/issues/2350) Add `MELTANO_TRANSFORM_*` transform pipeline env vars for transformer (configuration) to access
- [#2282](https://gitlab.com/meltano/meltano/-/issues/2282) Add new extractor extra `load_schema` and use it as default loader `schema` instead of namespace
- [#2284](https://gitlab.com/meltano/meltano/-/issues/2284) Add new loader extra `dialect` and use it as default dbt `target` and Meltano UI SQL dialect instead of namespace
- [#2283](https://gitlab.com/meltano/meltano/-/issues/2283) Add new loader extra `target_schema` and use it as default dbt `source_schema` instead of loader `schema`
- [#2285](https://gitlab.com/meltano/meltano/-/issues/2285) Add new transform extra `package_name` and use it in dbt's `dbt_project.yml` and `--models` argument instead of namespace

### Changes

- [#2279](https://gitlab.com/meltano/meltano/-/issues/2279) Fall back on setting values from `<PLUGIN_NAME>_<SETTING_NAME>` and `<PLUGIN_NAMESPACE>_<SETTING_NAME>` env vars if a custom `env` is defined but not used
- [#2278](https://gitlab.com/meltano/meltano/-/issues/2278) Stop unnecessarily prepopulating `env` on a newly added custom plugin's settings definitions
- [#2208](https://gitlab.com/meltano/meltano/-/issues/2208) Standardize on setting env vars prefixed with plugin name, not namespace or custom `env`


## 1.48.0 - (2020-09-07)
---

### New

- [#2340](https://gitlab.com/meltano/meltano/-/issues/2340) Print full error message when extractor catalog discovery fails
- [#2223](https://gitlab.com/meltano/meltano/-/issues/2223) Print clear error message when `meltano invoke` or `meltano elt` attempts to execute a plugin that hasn't been installed yet
- [#2345](https://gitlab.com/meltano/meltano/-/issues/2345) Make `tap-csv` `files` a known setting
- [#2155](https://gitlab.com/meltano/meltano/-/issues/2155) Add `select_filter` extractor extra to allow extracting a subset of selected entities
- [#2155](https://gitlab.com/meltano/meltano/-/issues/2155) Add `--select` and `--exclude` options to `meltano elt` to allow extracting a subset of selected entities

### Changes

- [#2167](https://gitlab.com/meltano/meltano/-/issues/2167) Include extractor and loader name in autogenerated `meltano elt` job ID
- [#2343](https://gitlab.com/meltano/meltano/-/issues/2343) Automatically delete generated plugin config files at end of `meltano elt` and `meltano invoke`

### Fixes

- [#2167](https://gitlab.com/meltano/meltano/-/issues/2167) Make sure autogenerated `meltano elt` job ID matches in system database and `.meltano/{run,logs}/elt`
- [#2347](https://gitlab.com/meltano/meltano/-/issues/2347) Have `meltano config <plugin> set --store=dotenv` store valid JSON values for arrays and objects
- [#2346](https://gitlab.com/meltano/meltano/-/issues/2346) Correctly cast environment variable string value when overriding custom array and object settings

### Breaks

- [#2344](https://gitlab.com/meltano/meltano/-/issues/2344) Move `meltano elt` output logs from `.meltano/run/elt` to `.meltano/logs/elt`
- [#2342](https://gitlab.com/meltano/meltano/-/issues/2342) Store pipeline-specific generated plugin config files (`tap.config.json`, `tap.properties.json`, etc) under `.meltano/run/elt/<job_id>/<run_id>` instead of `.meltano/run/<plugin_name>`. Users who were explicitly putting a catalog file at `.meltano/run/<plugin_name>/tap.properties.json` should use `.meltano/extractors/<plugin_name>/tap.properties.json` instead.


## 1.47.0 - (2020-09-03)
---

### New

- [#2210](https://gitlab.com/meltano/meltano/-/issues/2210) Print documentation and repository URLs when adding a new plugin to the project
- [#2277](https://gitlab.com/meltano/meltano/-/issues/2277) Add `tap-bing-ads` as a known extractor
- [#2328](https://gitlab.com/meltano/meltano/-/issues/2328) Add new `upcase_string` setting `value_processor` that will convert string values to uppercase

### Changes

- [#2216](https://gitlab.com/meltano/meltano/-/issues/2216) Add stream properties defined in an extractor's `schema` extra to catalog if they do not exist in the discovered stream schema yet

### Fixes

- [#2338](https://gitlab.com/meltano/meltano/-/issues/2338) Once again change `target-csv` to use `singer-io/target-csv` instead of the Meltano fork
- [#2235](https://gitlab.com/meltano/meltano/-/issues/2235) Make embed links accessible when not authenticated
- [#2328](https://gitlab.com/meltano/meltano/-/issues/2328) Always convert `target-snowflake` `schema` setting value to uppercase before passing it to plugin


## 1.46.0 - (2020-08-27)
---

### New

- [!1820](https://gitlab.com/meltano/meltano/-/merge_requests/1820) Add 'tap-spreadsheets-anywhere' as an extractor

### Changes

- [#2309](https://gitlab.com/meltano/meltano/-/issues/2309) Pretty print `meltano schedule list --format=json` output
- [#2312](https://gitlab.com/meltano/meltano/-/issues/2312) Don't unnecessarily run discovery and generate catalog when running `meltano invoke <extractor> --help`, making it less likely to fail


## 1.45.0 - (2020-08-17)
---

### New

- [#2071](https://gitlab.com/meltano/meltano/-/issues/2071) Add new "Loaders" page to UI
- [#2222](https://gitlab.com/meltano/meltano/-/issues/2222) Add OAuth credentials settings to `tap-google-analytics`

### Changes

- [#2197](https://gitlab.com/meltano/meltano/-/issues/2197) Change `target-csv` to use `singer-io/target-csv` instead of the Meltano fork

### Fixes

- [#2268](https://gitlab.com/meltano/meltano/-/issues/2268) Fix bug causing custom plugins not to show up in `meltano discover` and have "Unknown" label in UI


## 1.44.0 - (2020-08-11)
---

### Fixes

- [#2219](https://gitlab.com/meltano/meltano/-/issues/2219) Don't fail on large (record) messages output by extractors (Singer taps) by increasing subprocess output buffer size from 64KB to 1MB.
- [#2215](https://gitlab.com/meltano/meltano/-/issues/2215) Have `meltano invoke <plugin> --help` pass `--help` flag to plugin, instead of showing `meltano invoke` help message


## 1.43.0 - (2020-08-04)
---

### New

- [#2116](https://gitlab.com/meltano/meltano/-/issues/2116) Prefix `meltano elt` output with `meltano`, `tap-foo`, `target-bar` and `dbt` labels as appropriate
- [!1778](https://gitlab.com/meltano/meltano/-/merge_requests/1788) Clearly print reason that tap, target or dbt failed by repeating last output line
- [#2214](https://gitlab.com/meltano/meltano/-/issues/2214) Log Singer messages output by tap and target when `meltano elt` is run with `--log-level` flag (or `cli.log_level` setting) set to `debug`

### Changes

- [!1778](https://gitlab.com/meltano/meltano/-/merge_requests/1788) Change stored error message when job was interrupted by KeyboardInterrupt from 'KeyboardInterrupt()' to 'The process was interrupted'
- [!1778](https://gitlab.com/meltano/meltano/-/merge_requests/1788) Disable noisy SettingsService logging when `cli.log_level` setting (or `--log-level` flag) is set to `debug`

### Fixes

- [#2212](https://gitlab.com/meltano/meltano/-/issues/2212) Don't show extractor extras `_select`, `_metadata`, and `_schema` as required in UI configuration form
- [#2213](https://gitlab.com/meltano/meltano/-/issues/2213) Provide extra context when `meltano invoke airflow` fails because of `airflow initdb` failing
- [!1778](https://gitlab.com/meltano/meltano/-/merge_requests/1788) Fail gracefully when `meltano install` fails to install plugin(s)


## 1.42.0 - (2020-07-28)
---

### New

- [#2162](https://gitlab.com/meltano/meltano/-/issues/2162) Print link to plugin documentation in `meltano add <plugin>` and `meltano config <plugin> list` output

### Changes

- [#2200](https://gitlab.com/meltano/meltano/-/issues/2200) Consistently handle CLI errors
- [#2147](https://gitlab.com/meltano/meltano/-/issues/2147) Continuously persist state messages output by loader (forwarded from extractor) so that subsequent runs can pick up where a failed run left off
- [#2198](https://gitlab.com/meltano/meltano/-/issues/2198) Don't touch project files that may be readonly when installing transform or dashboard plugins.

### Fixes

- [#2199](https://gitlab.com/meltano/meltano/-/issues/2199) Fix `meltano discover` only listing custom plugins, not known (discovered) ones
- [#2166](https://gitlab.com/meltano/meltano/-/issues/2166) Don't fail on large extractor state messages by increasing loader output buffer size from 64 to 128KB
- [#2180](https://gitlab.com/meltano/meltano/-/issues/2180) Mark pipeline job as failed when process is interrupted (SIGINT) or terminated (SIGTERM).


## 1.41.1 - (2020-07-23)
---

### New

- [#2196](https://gitlab.com/meltano/meltano/-/issues/2196) Pretty print and apply appropriate nesting to `meltano config` output
- [#2003](https://gitlab.com/meltano/meltano/-/issues/2003) Let extractor extra `select` be interacted with as `_select` setting
- [!1774](https://gitlab.com/meltano/meltano/-/merge_requests/1774) Let transform extra `vars` be interacted with as `_vars` setting
- [!1774](https://gitlab.com/meltano/meltano/-/merge_requests/1774) Add support for `kind: object` settings, which can gather nested values from across setting stores
- [!1774](https://gitlab.com/meltano/meltano/-/merge_requests/1774) Add support for `aliases: [...]` on setting definitions
- [!1774](https://gitlab.com/meltano/meltano/-/merge_requests/1774) Add support for `value_processor: 'nest_object'` on setting definitions
- [#2145](https://gitlab.com/meltano/meltano/-/issues/2145) Let discovered catalog schema be modified using schema rules stored in extractor `schema` extra (aka `_schema` setting)

### Changes

- [#2070](https://gitlab.com/meltano/meltano/issues/2070) List installed and available extractors separately on Extractors page
- [!1774](https://gitlab.com/meltano/meltano/-/merge_requests/1774) Replace `update.*` file bundle settings with `update` extra (aka `_update` setting)
- [!1774](https://gitlab.com/meltano/meltano/-/merge_requests/1774) Replace `metadata.*` extractor settings with `metadata` extra (aka `_metadata` setting)
- [#1764](https://gitlab.com/meltano/meltano/-/merge_requests/1764) Interpret `meltano config <plugin> set` value as JSON to allow non-string values to be set more easily

### Fixes

- [!1774](https://gitlab.com/meltano/meltano/-/merge_requests/1774) Fix poor performance of setting lookups using more memoization


## 1.41.0 - (2020-07-20)
---

### New

- [#2174](https://gitlab.com/meltano/meltano/-/issues/2174) Add `/api/health` health check route
- [#2125](https://gitlab.com/meltano/meltano/-/issues/2125) Add `--full-refresh` flag to `meltano elt` to perform a full refresh, ignoring the state left behind by any previous runs with the same job ID.
- [#2181](https://gitlab.com/meltano/meltano/-/issues/2181) Show custom Meltano UI logo (`ui.logo_url` setting) on sign-in page when authentication is enabled.

### Changes

- [#2175](https://gitlab.com/meltano/meltano/-/issues/2175) Clarify that not supporting discovery mode means that the `state` capability is not advertised
- [#2195](https://gitlab.com/meltano/meltano/-/issues/2195) Slightly increase size of custom Meltano UI logo (`ui.logo_url`) in navbar

### Fixes

- [#2168](https://gitlab.com/meltano/meltano/-/issues/2168) Don't select entity attributes marked as unsupported


## 1.40.1 - (2020-07-16)
---

### New

- [#2171](https://gitlab.com/meltano/meltano/-/issues/2171) Add better logging and error handling to `meltano config`
- [#2154](https://gitlab.com/meltano/meltano/-/issues/2154) Add 'project_readonly' setting to block changes to containerized project files, but still allow UI and CLI to store configuration in system database
- [#2157](https://gitlab.com/meltano/meltano/-/issues/2157) Add `ui.analysis` setting which can be disabled to hide all functionality related to Analysis from the UI
- [#2169](https://gitlab.com/meltano/meltano/-/issues/2169) Log warning when pipeline state was found but extractor does not advertise `state` capability

### Changes

- [#2171](https://gitlab.com/meltano/meltano/-/issues/2171) `meltano config <plugin> set` will now automatically store settings in `meltano.yml` or `.env` as appropriate.
- [#2127](https://gitlab.com/meltano/meltano/-/issues/2127) Config stored in `meltano.yml` or `.env` can now be edited in the UI when read-only mode is not enabled

### Fixes

- [#2109](https://gitlab.com/meltano/meltano/-/issues/2109) Fix bug causing adding extractor with related transform plugin to project in UI to fail when dbt hasn't yet been installed
- [#2170](https://gitlab.com/meltano/meltano/-/issues/2170) Restore support for referencing arbitrary env vars defined in `.env` from `meltano.yml` using env var expansion
- [#2115](https://gitlab.com/meltano/meltano/-/issues/2115) Stop `meltano` commands from leaving empty `.meltano/run` directory behind when run in non-project dir


## 1.40.0 - (2020-07-14)
---

### New

- [#2153](https://gitlab.com/meltano/meltano/-/issues/2153) Add `logo_url` property to custom extractor and loader definitions to show a custom logo in Meltano UI


## 1.39.1 - (2020-07-09)
---

### New

- [#2141](https://gitlab.com/meltano/meltano/-/issues/2141) Add `ui.session_cookie_domain` setting, to be used instead of `ui.server_name` when hostname matching is not desirable.
- [#2142](https://gitlab.com/meltano/meltano/-/issues/2142) Let `discovery.yml` manifest URL be overwritten using `discovery_url` setting.
- [#2083](https://gitlab.com/meltano/meltano/-/issues/2083) Add `ui.anonymous_readonly` setting to allow anonymous users read-only access when `ui.authentication` is enabled.
- [#2108](https://gitlab.com/meltano/meltano/-/issues/2108) Show icon with tooltip in UI when read-only mode is enabled
- [#2120](https://gitlab.com/meltano/meltano/-/issues/2120) Add `ui.logo_url` setting to allow the customization of the logo shown in the top left of the Meltano UI interface.

### Changes

- [#2140](https://gitlab.com/meltano/meltano/-/issues/2140) Only have `meltano ui` complain about missing `ui.server_name`, `ui.secret_key` and `ui.password_salt` settings when `ui.authentication` is enabled
- [#2083](https://gitlab.com/meltano/meltano/-/issues/2083) Stop allowing anonymous users read-only access when `ui.authentication` and `ui.readonly` are both enabled.

### Fixes

- [#2151](https://gitlab.com/meltano/meltano/-/issues/2151) Fix `meltano ui` never printing `Meltano UI is now available at [URL]` if `ui.server_name` is set
- [#2152](https://gitlab.com/meltano/meltano/-/issues/2152) Fix `meltano ui` printing all `gunicorn.error` logs twice


## 1.39.0 - (2020-07-07)
---

### New

- [#2100](https://gitlab.com/meltano/meltano/-/issues/2100) Let settings be stored directly in `.env` using `meltano config set --store=dotenv`
- [#2099](https://gitlab.com/meltano/meltano/-/issues/2099) Let Meltano settings be configured using `meltano config meltano {list,set,unset,reset}`

### Changes

- [#2100](https://gitlab.com/meltano/meltano/-/issues/2100) Have `meltano ui setup` store secrets in `.env` instead of `ui.cfg`

### Fixes

- [#2135](https://gitlab.com/meltano/meltano/-/issues/2135) Fix UI "Explore" page for custom (as opposed to plugin-based) topics and models
- [#2136](https://gitlab.com/meltano/meltano/-/issues/2136) Show error message in Analyze UI when pipeline for extractor is missing, even if extractor is installed
- [#2131](https://gitlab.com/meltano/meltano/-/issues/2131) Have "true" environment variables take precedence over those defined in `.env`


## 1.38.1 - (2020-07-03)
---

### New

- [#2128](https://gitlab.com/meltano/meltano/-/issues/2128) Allow alternative env vars to be specified for settings using `env_aliases` array
- [#2128](https://gitlab.com/meltano/meltano/-/issues/2128) Allow negated env var to be defined for boolean settings using `!` prefix in `env_aliases` array
- [#2129](https://gitlab.com/meltano/meltano/-/issues/2129) Cast values of `kind: integer` settings set through environment variables
- [#2132](https://gitlab.com/meltano/meltano/-/issues/2132) Support common `WEB_CONCURRENCY` env var to set `meltano ui` concurrency (workers)
- [#2091](https://gitlab.com/meltano/meltano/-/issues/2091) Support common `PORT` env var to set `meltano ui` bind port

### Changes

- [#2094](https://gitlab.com/meltano/meltano/-/issues/2069) Turn "Connections" page into "Extractors" management UI
- [#2130](https://gitlab.com/meltano/meltano/-/issues/2130) Have CLI respect `MELTANO_PROJECT_ROOT` env var when set instead of looking at current directory


## 1.38.0 - (2020-06-30)
---

### New

- [#2122](https://gitlab.com/meltano/meltano/-/issues/2122) Allow custom (`meltano.yml`-`config`-defined) settings to be overridden using environment
- [#2123](https://gitlab.com/meltano/meltano/-/issues/2123) Show current values and their source in `meltano config <plugin> list`

### Changes

- [#2102](https://gitlab.com/meltano/meltano/-/issues/2101) Improve `discovery.yml` incompatibility handling and error messages

### Fixes

- [#2121](https://gitlab.com/meltano/meltano/-/issues/2121) Don't include empty `plugins` object in new project `meltano.yml`

### Breaks

- [#2105](https://gitlab.com/meltano/meltano/-/issues/2105) Stop automatically running Airflow scheduler as part of Meltano UI


## 1.37.1 - (2020-06-26)
---

### Fixes

- [#2113](https://gitlab.com/meltano/meltano/-/issues/2113) Fix bug causing `meltano invoke airflow` to fail because `AIRFLOW_HOME` was not set correctly.


## 1.37.0 - (2020-06-25)
---

### New

- [#2048](https://gitlab.com/meltano/meltano/-/issues/2048) Add `docker` and `gitlab-ci` file bundles to allow instant containerization
- [#2068](https://gitlab.com/meltano/meltano/-/issues/2068) Add interface to schedule new pipelines to Pipelines page
- [#2081](https://gitlab.com/meltano/meltano/-/issues/2081) Add `url` config option to `target-postgres`
- [#2060](https://gitlab.com/meltano/meltano/-/issues/2060) Add `--format=json` option to `meltano schedule list` so that a project's schedules can be processed programmatically


## 1.36.1 - (2020-06-19)

### New

- [#2067](https://gitlab.com/meltano/meltano/-/issues/2067) Add pipeline name, loader, and transform columns to Pipelines table
- [#2103](https://gitlab.com/meltano/meltano/-/issues/2103) Support nested objects in `meltano.yml` `config` objects
- [#2103](https://gitlab.com/meltano/meltano/-/issues/2103) Allow nested properties to be set using `meltano config` by specifying a list of property names: `meltano config <plugin_name> set <property> <subproperty> <value>`
- [#2026](https://gitlab.com/meltano/meltano/-/issues/2026) Allow Singer stream and property metadata to be configured using special nested `config` properties `metadata.<entity>.<key>` and `metadata.<entity>.<attribute>.<key>`.


### Fixes

- [#2102](https://gitlab.com/meltano/meltano/-/issues/2102) Fix potential `meltano upgrade` failures by having it invoke itself with `--skip-package` after upgrading the package to ensure it always uses the latest code.


## 1.36.0 - (2020-06-15)
---

### New

- [#2095](https://gitlab.com/meltano/meltano/-/issues/2089) Support singular and plural plugin types in CLI arguments
- [#2095](https://gitlab.com/meltano/meltano/-/issues/2089) Allow list of plugin names of same type to be provided to `meltano add` and `meltano install`
- [#2089](https://gitlab.com/meltano/meltano/-/issues/2089) Add new 'files' plugin type to allow plugin-specific files to be added to a Meltano project automatically
- [#2090](https://gitlab.com/meltano/meltano/-/issues/2090) Allow SERVER_NAME, SECRET_KEY, and SECURITY_PASSWORD_SALT to be set using environment instead of ui.cfg


### Fixes

- [#2096](https://gitlab.com/meltano/meltano/-/issues/2096) Remove noisy migration-related logging from CLI command output
- [#2089](https://gitlab.com/meltano/meltano/-/issues/2089) Don't add Airflow and dbt-specific files to Meltano project until plugins are added explicitly
- [#2089](https://gitlab.com/meltano/meltano/-/issues/2089) Don't add docker-compose.yml to Meltano project by default


## 1.35.1 - (2020-06-11)
---

### Changes

- [#2094](https://gitlab.com/meltano/meltano/-/issues/2094) Consistently refer to plugin types and names in CLI output

### Fixes

- [#2092](https://gitlab.com/meltano/meltano/-/issues/2092) Only install plugins related to plugins of the specified type when running `meltano install <plugin_type> --include-related`
- [#2093](https://gitlab.com/meltano/meltano/-/issues/2093) Print error when transform plugin is installed before dbt


## 1.35.0 - (2020-06-09)
---

### New

- [#2013](https://gitlab.com/meltano/meltano/-/issues/2013) Add `--store` option to `meltano config` with possible values `db` and `meltano_yml`
- [#2087](https://gitlab.com/meltano/meltano/-/issues/2087) Add `--plugin-type` option to `meltano config` and `meltano invoke`
- [#2088](https://gitlab.com/meltano/meltano/-/issues/2088) Add `meltano upgrade` subcommands `package`, `files`, `database`, and `models`

### Changes

- [#2064](https://gitlab.com/meltano/meltano/-/issues/2064) Print environment-specific instructions when `meltano upgrade` is run from inside Docker
- [#2013](https://gitlab.com/meltano/meltano/-/issues/2013) Have `meltano config` store in meltano.yml instead of system database by default
- [#2087](https://gitlab.com/meltano/meltano/-/issues/2087) Skip plugins that are not configurable or invokable when finding plugin by name in `meltano config` and `meltano invoke`

### Fixes

- [#2080](https://gitlab.com/meltano/meltano/-/issues/2080) Don't try to overwrite .gitignore when upgrading Meltano and project
- [#2065](https://gitlab.com/meltano/meltano/-/issues/2065) Don't have `meltano upgrade` complain when `meltano ui`'s `gunicorn` isn't running
- [#2085](https://gitlab.com/meltano/meltano/-/issues/2085) Don't change order of object and set values when meltano.yml is updated programatically
- [#2086](https://gitlab.com/meltano/meltano/-/issues/2086) Ensure "meltano config --format=json" prints actual JSON instead of Python object


## 1.34.2 - (2020-05-29)
---

### Fixes

- [#2076](https://gitlab.com/meltano/meltano/-/issues/2076) Fix bug that caused Airflow to look for DAGs in plugins dir instead of dags dir
- [#2077](https://gitlab.com/meltano/meltano/-/issues/2077) Fix potential dependency version conflicts by ensuring Meltano venv is not inherited by invoked plugins other than Airflow
- [#2075](https://gitlab.com/meltano/meltano/-/issues/2075) Update Airflow configand run `initdb` every time it is invoked
- [#2078](https://gitlab.com/meltano/meltano/-/issues/2078) Have Airflow DAG respect non-default system database URI set through `MELTANO_DATABASE_URI` env var or `--database-uri` option


## 1.34.1 - (2020-05-26)
---

### Fixes

- [#2063](https://gitlab.com/meltano/meltano/-/merge_requests/2063) Require `psycopg2-binary` instead of `psycopg2` so that build dependency `pg_config` doesn't need to be present on system


## 1.34.0 - (2020-05-26)
---

### New

- [!1664](https://gitlab.com/meltano/meltano/-/merge_requests/1664) Automatically populate `env` properties on newly added custom plugin `settings` in `meltano.yml`
- [!1664](https://gitlab.com/meltano/meltano/-/merge_requests/1664) Have `meltano config <plugin> list` print default value along with setting name and env var
- [!1664](https://gitlab.com/meltano/meltano/-/merge_requests/1664) Pass configuration environment variables when invoking plugins
- [!1664](https://gitlab.com/meltano/meltano/-/merge_requests/1664) Set `MELTANO_EXTRACTOR_NAME`, `MELTANO_EXTRACTOR_NAMESPACE`, and `MELTANO_EXTRACT_{SETTING...}` environment variables when invoking loader or transformer
- [!1664](https://gitlab.com/meltano/meltano/-/merge_requests/1664) Set `MELTANO_LOADER_NAME`, `MELTANO_LOADER_NAMESPACE`, and `MELTANO_LOAD_{SETTING...}` environment variables when invoking transformer
- [!1664](https://gitlab.com/meltano/meltano/-/merge_requests/1664) Allow dbt project dir, profiles dir, target, source schema, target schema, and models to be configured like any other plugin, with defaults based on pipeline-specific environment variables
- [#2029](https://gitlab.com/meltano/meltano/-/issues/2029) Allow target-postgres and target-snowflake schema to be overridden through config, with default based on pipeline's extractor's namespace
- [#2062](https://gitlab.com/meltano/meltano/-/issues/2062) Support `--database-uri` option and `MELTANO_DATABASE_URI` env var on `meltano init`
- [#2062](https://gitlab.com/meltano/meltano/-/issues/2062) Add support for PostgreSQL 12 as a system database by updating SQLAlchemy

### Changes

- [!1664](https://gitlab.com/meltano/meltano/-/merge_requests/1664) Infer compatibility between extractor and transform based on namespace rather than name
- [!1664](https://gitlab.com/meltano/meltano/-/merge_requests/1664) Determine transform dbt model name based on namespace instead of than replacing `-` with `_` in name
- [!1664](https://gitlab.com/meltano/meltano/-/merge_requests/1664) Don't pass environment variables with "None" values to plugins if variables were unset
- [!1664](https://gitlab.com/meltano/meltano/-/merge_requests/1664) Determine Meltano Analyze schema based on transformer's `target_schema` or loader's `schema` instead of `MELTANO_ANALYZE_SCHEMA` env var
- [#2053](https://gitlab.com/meltano/meltano/-/issues/2053) Bump dbt version to 0.16.1

### Fixes

- [#2059](https://gitlab.com/meltano/meltano/-/issues/2059) Properly handle errors in before/after install hooks


## 1.33.0 - (2020-05-21)
---

### Changes

- [#2028](https://gitlab.com/meltano/meltano/-/issues/2028) Improve descriptions and default values of `meltano add --custom` prompts

### Fixes

- [#2042](https://gitlab.com/meltano/meltano/-/issues/2042) Fix bug causing Connection Setup UI to fail when plugin docs URL is not set
- [#2045](https://gitlab.com/meltano/meltano/-/issues/2045) Hide plugin logo in UI if image file could not be found
- [#2043](https://gitlab.com/meltano/meltano/-/issues/2043) Use plugin name in UI when label is not set, instead of not showing anything
- [#2044](https://gitlab.com/meltano/meltano/-/issues/2044) Don't show button to open Log Modal on Pipelines page if pipeline has never run


## 1.32.1 - (2020-05-15)
---

### Fixes

- [#2024](https://gitlab.com/meltano/meltano/-/issues/2024) Have plugin venvs not inherit Meltano venv to prevent wrong versions of modules from being loaded


## 1.32.0 - (2020-05-11)
---

### New

- [#2019](https://gitlab.com/meltano/meltano/-/issues/2019) Ask for setting names when adding a new custom plugin

### Changes

- [#2011](https://gitlab.com/meltano/meltano/-/issues/2011) Make tap-gitlab private_token setting optional for easier extraction of public groups and projects
- [#2012](https://gitlab.com/meltano/meltano/-/issues/2012) Add target-jsonl loader

### Fixes

- [#2010](https://gitlab.com/meltano/meltano/-/issues/2010) Fix bug causing dot-separated config keys to not be nested in generated tap or target config
- [#2020](https://gitlab.com/meltano/meltano/-/issues/2020) Fix bug that caused `meltano select` to add `select` option to every plugin in `meltano.yml` instead of just the specified one
- [#2021](https://gitlab.com/meltano/meltano/-/issues/2021) Only ask for capabilities when adding a custom extractor, not a loader or other plugin


## 1.31.0 - (2020-05-04)
---

### Changes

- [#1987](https://gitlab.com/meltano/meltano/-/issues/1987) Restore GitLab and Zendesk data sources in UI
- [#2005](https://gitlab.com/meltano/meltano/-/issues/2005) Add "Don't see your data source here?" option in UI
- [#2008](https://gitlab.com/meltano/meltano/-/issues/2008) Clarify that pipelines UI only supports target-postgres
- [#2007](https://gitlab.com/meltano/meltano/-/issues/2007) Don't install airflow, dbt and target-postgres by default as part of 'meltano init'
- [#2007](https://gitlab.com/meltano/meltano/-/issues/2007) Only run 'airflow scheduler' as part of 'meltano ui' when airflow is installed
- [#2007](https://gitlab.com/meltano/meltano/-/issues/2007) Install airflow, dbt, and target-postgres on DigitalOcean images


## 1.30.1 - (2020-04-23)
---

### Fixes
- [#1985](https://gitlab.com/meltano/meltano/-/issues/1985) Fixed bug with Airflow installs WTForms 2.3.0 instead of 2.2.1, which is incompatible


## 1.30.0 - (2020-04-20)
---

### New

- [#1953](https://gitlab.com/meltano/meltano/-/issues/1953) Show design attribute descriptions in tooltips in report builder
- [#1787](https://gitlab.com/meltano/meltano/-/issues/1787) Show Shopify extractor in UI

### Changes

- [!1611](https://gitlab.com/meltano/meltano/-/merge_requests/1611) Only show design description if it is different from design label


## 1.29.1 - (2020-04-16)
---

### New

- [#1948](https://gitlab.com/meltano/meltano/-/issues/1948) Show Intercom button in bottom right on MeltanoData.com instances
- [#1930](https://gitlab.com/meltano/meltano/-/issues/1930) Add button to remove report from dashboard when editing dashboard
- [#1845](https://gitlab.com/meltano/meltano/-/issues/1845) Add button to delete report to report builder interface
- [#1849](https://gitlab.com/meltano/meltano/-/issues/1849) Add button to rename report to report builder interface
- [#1951](https://gitlab.com/meltano/meltano/-/issues/1951) Add button to edit dashboard name and description to dashboard page

### Changes

- [!1607](https://gitlab.com/meltano/meltano/-/merge_requests/1607) Move date range picker into results area of report builder interface
- [!1608](https://gitlab.com/meltano/meltano/-/merge_requests/1608) Make report title more prominent in report builder


## 1.29.0 - (2020-04-13)
---

## 1.28.1 - (2020-04-09)
---

### New

- [#1940](https://gitlab.com/meltano/meltano/-/issues/1940) Show Google Ads extractor in UI

### Changes

- [#1941](https://gitlab.com/meltano/meltano/-/issues/1941) Suggest disabling ad blocker if inline docs iframe for an Ads or Analytics extractor failed to load
- [#1667](https://gitlab.com/meltano/meltano/-/issues/1667) Have 'meltano init' create system database and install airflow, dbt, and target-postgres plugins

### Fixes

- [#1942](https://gitlab.com/meltano/meltano/-/issues/1942) Ensure navigation bar is hidden in production when docs are viewed inline


## 1.28.0 - (2020-04-06)
---

### New

- [#1937](https://gitlab.com/meltano/meltano/-/issues/1937) Add optional `plugin_type` argument to `meltano install` to only (re)install plugins of a certain type


### Fixes

- [#1938](https://gitlab.com/meltano/meltano/-/issues/1938) Display error message when viewing dashboard before pipeline has run


## 1.27.3 - (2020-04-02)
---

### Fixes

- [#1938](https://gitlab.com/meltano/meltano/-/issues/1938) Fix regression causing dashboards and reports not to load when readonly mode is enabled (like on the demo instance)


## 1.27.2 - (2020-04-02)
---

### Fixes

- [#1936](https://gitlab.com/meltano/meltano/-/issues/1936) Fix regression causing UI to fail when analytics/tracking is enabled


## 1.27.1 - (2020-04-02)
---

### New

- [#1477](https://gitlab.com/meltano/meltano/-/issues/1477) Allow read-only mode and authentication to be used at the same time, to allow anonymous read-only access and only require authentication for write actions.
- [#1914](https://gitlab.com/meltano/meltano/-/issues/1914) Allow default dashboards and reports to be updated in place if package contains snapshots of older versions
- [#1933](https://gitlab.com/meltano/meltano/-/issues/1933) Allow Meltano UI Google Analytics ID to be overridden using environment variable

### Changes

- [#1896](https://gitlab.com/meltano/meltano/-/issues/1896) Set pipeline update interval to daily by default, to start after first successful manual run
- [#1888](https://gitlab.com/meltano/meltano/-/issues/1888) Explain in "Edit Connection" button tooltip why it may be disabled
- [#1890](https://gitlab.com/meltano/meltano/-/issues/1890) Clarify that changing Start Date requires a new pipeline to be set up
- [#1892](https://gitlab.com/meltano/meltano/-/issues/1892) Clarify in Run Log modal that the "Explore" button can also be found on the Connections page
- [#1891](https://gitlab.com/meltano/meltano/-/issues/1891) Show data source logo and label in Run Log modal header insteadof pipeline ID
- [#1893](https://gitlab.com/meltano/meltano/-/issues/1893) Hide "Download Log" button while pipeline is running instead of disabling it
- [#1894](https://gitlab.com/meltano/meltano/-/issues/1894) Suggest connecting a data source on Pipelines page when there are no pipelines yet
- [#1912](https://gitlab.com/meltano/meltano/-/issues/1912) Suggest user gets in touch if the report they're looking for is not included by default

### Fixes

- [#1911](https://gitlab.com/meltano/meltano/-/issues/1911) Display "Last updated: Updating..." instead of "Last updated: 1969-12-31" on reports while pipeline is running
- [#1910](https://gitlab.com/meltano/meltano/-/issues/1910) Fix pipeline "Start date" and report "Data starting from" off-by-1 errors caused by timezone differences


## 1.27.0 - (2020-03-30)
---

### Changes

- [#1909](https://gitlab.com/meltano/meltano/-/issues/1909) Suggest disabling ad blocker if request related to an Ads or Analytics extractor was blocked by browser
- [#1886](https://gitlab.com/meltano/meltano/-/issues/1886) Don't prepopulate date fields that are not required and are better left blank
- [#1887](https://gitlab.com/meltano/meltano/-/issues/1887) Hide End Date fields in connection setup since our end-users will want to import everything
- [#1905](https://gitlab.com/meltano/meltano/-/issues/1905) Hide Google Analytics Reports field from UI since startup founder end-users will stick with default

### Fixes

- [#1920](https://gitlab.com/meltano/meltano/-/issues/1920) Fix extractor logo on Google Analytics Explore page
- [#1895](https://gitlab.com/meltano/meltano/-/issues/1895) Fix bug causing newly created pipeline not to show as running when it is
- [#1906](https://gitlab.com/meltano/meltano/-/issues/1906) Fix "Test Connection" for extractors that require a file to be uploaded, like Google Analytics
- [#1931](https://gitlab.com/meltano/meltano/-/issues/1931) Validate uploaded file path when saving or testing connection settings


## 1.26.2 - (2020-03-26)
---

### Fixes

- [#1883](https://gitlab.com/meltano/meltano/-/issues/1883) Fix dashboard and embedded reports failing to load when design has no joins


## 1.26.1 - (2020-03-26)
---

### Changes

- [#1854](https://gitlab.com/meltano/meltano/-/issues/1854) Remove non-marketing-sales data sources from UI
- [#1881](https://gitlab.com/meltano/meltano/-/issues/1881) Store in system database when user was last active
- [#1846](https://gitlab.com/meltano/meltano/-/issues/1846) Freeze reports with relative date filters in time when shared or embedded
- [#1847](https://gitlab.com/meltano/meltano/-/issues/1847) Show date range on embedded reports and dashboards
- [#1847](https://gitlab.com/meltano/meltano/-/issues/1847) Show date range on reports on dashboards


## 1.26.0 - (2020-03-23)
---

### Changes

- [#1188](https://gitlab.com/meltano/meltano/-/issues/1188) Allow sorting by timeframe period columns (e.g. "Creation Date: Month", "Creation Date: Year")
- [#1873](https://gitlab.com/meltano/meltano/-/issues/1873) Display error message when viewing model/design/report before pipeline has run
- [#1874](https://gitlab.com/meltano/meltano/-/issues/1874) Print full error when initial model compilation fails
- [#1875](https://gitlab.com/meltano/meltano/-/issues/1875) Automatically run query when sorting is changed
- [#1876](https://gitlab.com/meltano/meltano/-/issues/1876) Don't store Analyze UI state in report file
- [#1877](https://gitlab.com/meltano/meltano/-/issues/1877) Allow designs to reference the same table more than once
- [#1878](https://gitlab.com/meltano/meltano/-/issues/1878) Recompile models when meltano is upgraded


## 1.25.1 - (2020-03-19)

---

### New

- [#1799](https://gitlab.com/meltano/meltano/issues/1799) Improve date range UX by displaying the date range associated with each attribute in the `<select>` (previously the user had to manually check each one-by-one to see if it had an associated date range filter)

### Changes

- [#1799](https://gitlab.com/meltano/meltano/issues/1799) Update "Date Range(s)" button label to account for pluralization
- [#1799](https://gitlab.com/meltano/meltano/issues/1799) Fallback to inline text and only display the date range `<select>` if there are two or more date ranges to filter on
- [#1799](https://gitlab.com/meltano/meltano/issues/1799) Update date range picker to initialize at the first attribute with a valid date range
- [#1799](https://gitlab.com/meltano/meltano/issues/1799) Update the Report Builder's "jump to date range dropdown" buttons (small calendar icon button associated with the left pane's attribute items) to automatically focus the date range that's associated

### Fixes

- [#1872](https://gitlab.com/meltano/meltano/-/issues/1872) Delete state left over from different pipeline run for same extractor
- [#1779](https://gitlab.com/meltano/meltano/-/issues/1779) Fix loading report directly by URL when design request completes before reports request


## 1.25.0 - (2020-03-16)

---

### New

- [#1843](https://gitlab.com/meltano/meltano/issues/1843) Update the Google Ads Extractor selected attributes definition to also extract the Ad Network and Device segments for the Ads Performance Reports.

### Changes

- [#1852](https://gitlab.com/meltano/meltano/-/issues/1852) Move Pipelines after Connections in navbar
- [#1850](https://gitlab.com/meltano/meltano/-/issues/1850) Rename Connections tab "Connection" and "Pipeline" buttons to "Edit Connection", and "View Pipeline"
- [#1856](https://gitlab.com/meltano/meltano/-/issues/1856) Remove "Custom" data source option from UI
- [#1867](https://gitlab.com/meltano/meltano/-/issues/1867) Make timeframe table headings more human-friendly

### Fixes

- [#1848](https://gitlab.com/meltano/meltano/-/issues/1848) Fix Explore page "Report Builder" column loading when model name and model topic name do not match

## 1.24.1 - (2020-03-12)

---

### New

- [!1523](https://gitlab.com/meltano/meltano/merge_requests/1523) Add support for relative date filter definitions to Meltano Filters. That means that filters over dates and times can have a `[+-]N[dmy]` format instead of a fixed date. That allows Meltano to generate a date relative to a pivot date provided by in the query definition or `NOW()`.
- [#1830](https://gitlab.com/meltano/meltano/issues/1830) Add relative vs. absolute date ranges to date range picker of Report Builder

### Changes

- [#1830](https://gitlab.com/meltano/meltano/issues/1830) Update date ranges calendars with "Today" marker for improved UX

## 1.24.0 - (2020-03-09)

---

### Changes

- [#1831](https://gitlab.com/meltano/meltano/issues/1831) Change main navigation "Reports" to "Explore" and update its nested CTAs to link to a landing page per data source
- [#1705](https://gitlab.com/meltano/meltano/issues/1705) Remove `meltano permissions` feature now that it has been extracted into https://gitlab.com/gitlab-data/permifrost.
- Updated "Report Builder" page with a header to better communicate what the page is for.

### Fixes

- [#1840](https://gitlab.com/meltano/meltano/-/issues/1840) Format InputDateIso8601 value as YYYY-MM-DD since a full timestamp value could represent a different date in UTC and local timezone
- [#1842](https://gitlab.com/meltano/meltano/issues/1842) Fix empty filter attributes bug for non-join designs

## 1.23.2 - (2020-03-05)

---

### New

- [#1820](https://gitlab.com/meltano/meltano/issues/1820) Add Vertical Bar chart type to Report chart options

### Changes

- [#1820](https://gitlab.com/meltano/meltano/issues/1820) Updated chart type selection as a dropdown for improved UX (ensures the chart icon is adorned with its label)

### Fixes

- [#1837](https://gitlab.com/meltano/meltano/issues/1837) Fix tap-mongodb database name setting
- [#1838](https://gitlab.com/meltano/meltano/issues/1838) Properly handle dates and timezones in date range picker
- [#1838](https://gitlab.com/meltano/meltano/issues/1838) Ensure records on boundary dates are included when using date range picker with column of type "time"

## 1.23.1 - (2020-03-04)

---

### Fixes

- [#1836](https://gitlab.com/meltano/meltano/issues/1820) Don't crash when gunicorn is sent HUP signal to reload Meltano service

## 1.23.0 - (2020-03-02)

---

### New

- [#1601](https://gitlab.com/meltano/meltano/issues/1601) Add Explore landing pages per data source to act as an aggregate jump-off point to related dashboards, reports, report templates, and more

### Changes

- [#1601](https://gitlab.com/meltano/meltano/issues/1601) Change "Reports" CTA in each Pipeline and the JobLog modal to link to its corresponding and newly added Explore page
- [#1698](https://gitlab.com/meltano/meltano/issues/1698) Change information architecture to separate Connections and Pipelines into distinct pages

### Fixes

- [#1811](https://gitlab.com/meltano/meltano/issues/1811) Fix an issue when installing a custom plugin.
- [#1794](https://gitlab.com/meltano/meltano/issues/1794) Remove the notification field when notifications are disabled.
- [#1815](https://gitlab.com/meltano/meltano/issues/1815) Fix `mapActions` misplacement in `computed` vs. `methods`
- [#1468](https://gitlab.com/meltano/meltano/issues/1468) Update asn1crypto to get Meltano to work on macOS Catalina

## 1.22.2 - (2020-02-27)

---

### Fixes

- [#1809](https://gitlab.com/meltano/meltano/issues/1809) Fix LogModal padding render issue and `TypeError` with proper conditional check prior to dereferencing
- [#1810](https://gitlab.com/meltano/meltano/issues/1810) Fix an issue where Notifications would not be sent when the application used multiple workers

## 1.22.1 - (2020-02-26)

---

### New

- [#1783](https://gitlab.com/meltano/meltano/issues/1873) Add Shopify extractor as a hidden plugin
- [#1499](https://gitlab.com/meltano/meltano/issues/1499) Add date range selector to Analyze UI (requires a `type=date` or `type=time` in each model needing this functionality)

### Changes

- [#1777](https://gitlab.com/meltano/meltano/issues/1777) Update Meltano Analyze to only preselect the first column and aggregate attributes when no attributes have a `require`d setting
- [#1796](https://gitlab.com/meltano/meltano/issues/1796) Update date range and filter changes to trigger autorun if enabled

### Fixes

- [#1798](https://gitlab.com/meltano/meltano/issues/1798) Add OK button to toasts that couldn't be dismissed previously, to prevent them from getting in the way of modal buttons
- [#1803](https://gitlab.com/meltano/meltano/issues/1803) Ensure SMTP credentials can be set via environment variables
- [#1778](https://gitlab.com/meltano/meltano/issues/1778) Fix missing pipeline date when visiting page directly from URL

## 1.22.0 - (2020-02-24)

---

### New

- [#1646](https://gitlab.com/meltano/meltano/issues/1646) Add default Stripe dashboard
- [#1759](https://gitlab.com/meltano/meltano/issues/1759) Add default reports and dashboard for Google Ads data
- [#1775](https://gitlab.com/meltano/meltano/issues/1775) Add default dashboard for GitLab extractor
- [#1714](https://gitlab.com/meltano/meltano/issues/1714) Add support for a `required` setting in Models so Analyze can still work with more complex reporting scenarios (Facebook and Google Adwords need this)
- [#1780](https://gitlab.com/meltano/meltano/issues/1780) Add default reports and dashboard for Facebook Ads data

## 1.21.2 - (2020-02-18)

---

### New

- [#1740](https://gitlab.com/meltano/meltano/issues/1740) Add "Sharing Reports and Dashboards" section to Getting Started guide
- [#1484](https://gitlab.com/meltano/meltano/issues/1484) Add a subscription field to be notified when a Pipeline will be completed.

### Changes

- [#1740](https://gitlab.com/meltano/meltano/issues/1740) Update Getting Started guide screenshots with up-to-date UI

### Fixes

- [#1751](https://gitlab.com/meltano/meltano/issues/1751) Custom report ordering now works based on user customization
- [#1756](https://gitlab.com/meltano/meltano/issues/1756) Fix embed app to properly render based on `report` or `dashboard` type

## 1.21.1 - (2020-02-17)

---

### Fixes

- [#1754](https://gitlab.com/meltano/meltano/issues/1754) Fix duplicate "Share" button and Reports dropdown clipping issue

## 1.21.0 - (2020-02-17)

---

### New

- [#609](https://gitlab.com/meltano/meltano/issues/609) Add the Google Ads Extractor to Meltano as a hidden plugin. It will be fully enabled on Meltano UI once OAuth support is added. It uses the tap defined in https://gitlab.com/meltano/tap-adwords/
- [#1693](https://gitlab.com/meltano/meltano/issues/1693) Add default transformations for the Google Ads Extractor. They are using the dbt package defined in https://gitlab.com/meltano/dbt-tap-adwords
- [#1694](https://gitlab.com/meltano/meltano/issues/1694) Add default Meltano Models for the Google Ads Extractor. They are defined in https://gitlab.com/meltano/model-adwords
- [#1695](https://gitlab.com/meltano/meltano/issues/1695) Add documentation for the Google Ads Extractor
- [#1723](https://gitlab.com/meltano/meltano/issues/1723) Add various mobile and widescreen related style tweaks to improve base layout at mobile and widescreen widths

### Changes

- [!1460](https://gitlab.com/meltano/meltano/merge_requests/1460) Remove the FTP access from Meltano hosted instances
- [#1629](https://gitlab.com/meltano/meltano/issues/1629) Add "Share Dashboard" functionality
- [#1629](https://gitlab.com/meltano/meltano/issues/1629) Update report "Embed" button to "Share" and include a share link to accompany the embed snippet

### Fixes

- [#1680](https://gitlab.com/meltano/meltano/issues/1680) Fix initial "Last Run" button of a pipeline run to properly open the corresponding job log

## 1.20.1 - (2020-02-13)

---

### New

- [#1650](https://gitlab.com/meltano/meltano/issues/1650) create TOS page and add TOS link to website footer

### Changes

- [#1681](https://gitlab.com/meltano/meltano/issues/1681) Update `transform` during pipeline save to conditionally set `skip` vs. `run` to prevent wasted cycles for extractors that lack transformations
- [#1696](https://gitlab.com/meltano/meltano/issues/1696) Update dashboards list to be alphabetically sorted
- [#1710](https://gitlab.com/meltano/meltano/issues/1710) Hide `tap-fastly` in UI

### Fixes

- [#1696](https://gitlab.com/meltano/meltano/issues/1696) Fix duplicate chart renders when dashboard is loaded
- [#1696](https://gitlab.com/meltano/meltano/issues/1696) Fix "Add to Dashboards" button when loading an existing report (additionally updated `disabled` button states)
- [#1711](https://gitlab.com/meltano/meltano/issues/1711) Disable fields of all kinds when a plugin setting is protected or set in env or meltano.yml
- [#1712](https://gitlab.com/meltano/meltano/issues/1712) Fix lock icon tooltip message on plugin settings that were set in env or meltano.yml
- [#1677](https://gitlab.com/meltano/meltano/issues/1677) Properly represent values of boolean settings that were set using environment verariables in UI

## 1.20.0 - (2020-02-10)

---

### New

- [#1682](https://gitlab.com/meltano/meltano/issues/1682) Use human-readable update interval labels

### Changes

- [#1514](https://gitlab.com/meltano/meltano/issues/1514) Remove DBT docs integration
- [#1679](https://gitlab.com/meltano/meltano/issues/1679) Prevent the `hidden` settings from being sent to the front-end, potentially causing configuration failure

### Fixes

- [#1675](https://gitlab.com/meltano/meltano/issues/1675) Fix future grant diffing for databases and schemas
- [#1674](https://gitlab.com/meltano/meltano/issues/1674) Fix duplicate pipelines bug resulting from recent addition to view and update existing connections

## 1.19.2 - (2020-02-06)

---

### Fixes

- [#1672](https://gitlab.com/meltano/meltano/issues/1672) Pin Werkzeug version to 0.16.1 since 1.0.0 is unsupported by Flask-BabelEx

## 1.19.1 - (2020-02-06)

---

### Fixes

- [#1671](https://gitlab.com/meltano/meltano/issues/1671) Fix error handling bug that caused a console error that impacted further UI interaction

## 1.19.0 - (2020-02-06)

---

### New

- [#1545](https://gitlab.com/meltano/meltano/issues/1545) Add read-only report embed functionality via embeddable `iframe` copy-to-clipboard snippet
- [#1606](https://gitlab.com/meltano/meltano/issues/1606) Update UI after successful plugin configuration with auto installed reports and dashboards
- [#1614](https://gitlab.com/meltano/meltano/issues/1614) Add 'Fix Connection' and 'View Connection' CTAs to Integrations with corresponding pipelines
- [#1550](https://gitlab.com/meltano/meltano/issues/1550) Add the Meltano OAuth Service integration to manage the OAuth flow in the plugin configuration

### Changes

- [#1594](https://gitlab.com/meltano/meltano/issues/1594) Improve onboarding UX by moving the "Update Interval" selection to a post-successful-pipeline action
- [#1594](https://gitlab.com/meltano/meltano/issues/1594) Update pipelines to be sorted alphabetically to match data sources organization
- [#1659](https://gitlab.com/meltano/meltano/issues/1659) Update query attribute toggling and results UX when autorun query is on (via 500ms debounce)
- [#1475](https://gitlab.com/meltano/meltano/issues/1475) GitLab extractor in the UI steers user towards a single data source

### Fixes

- [#1657](https://gitlab.com/meltano/meltano/issues/1657) Fix `update_dashboard` error when payload lacked a `new_settings` key
- [#1602](https://gitlab.com/meltano/meltano/issues/1602) Fix instances where `<a disabled='...'>` vs. `<button disabled='...'>` didn't functionally disable the button (previously they were only disabled visually)
- [#1656](https://gitlab.com/meltano/meltano/issues/1656) Fix conditional header in docs to support Meltano.com and inline docs within the Meltano app

## 1.18.0 - (2020-02-03)

---

### New

- [#1154](https://gitlab.com/meltano/meltano/issues/1154) Adds non-dry mode to `meltano permissions` on Snowflake so that queries can be executed
- [#1578](https://gitlab.com/meltano/meltano/issues/1578) User can request help to delete their data from their MeltanoData instance

### Changes

- [#1516](https://gitlab.com/meltano/meltano/issues/1516) Pipelines now show extractor label rather than name
- [#1652](https://gitlab.com/meltano/meltano/issues/1652) Removes the `--full-refresh` command from `meltano permissions`

### Fixes

- [#1595](https://gitlab.com/meltano/meltano/issues/1595) Updates `meltano permissions` to only revoke permissions on databases defined in the spec
- [#1588](https://gitlab.com/meltano/meltano/issues/1588) Update `scrollTo` behavior in Job Log to work across browsers
- [#1660](https://gitlab.com/meltano/meltano/issues/1660) Fix minor action/mutation bug when loading a report in Analyze
- [#1607](https://gitlab.com/meltano/meltano/issues/1607) Fix inaccurate error during report additions/removal from dashboards (via refactor SSOT reports store)

## 1.17.1 - (2020-01-29)

---

### Changes

- [#1625](https://gitlab.com/meltano/meltano/issues/1625) Update docs on meltano.com to only include extractors and loaders provided in the hosted version of Meltano.
- [#1590](https://gitlab.com/meltano/meltano/issues/1590) Add additional targets to `dbt clean`
- [#1655](https://gitlab.com/meltano/meltano/issues/1655) Add UX message to close buttons in Job Log Modal to reinforce that the pipeline still runs after closing (Ben's hover idea)

### Fixes

- [#1618](https://gitlab.com/meltano/meltano/issues/1618) Fix an issue where an expired session would not redirect to the Login page
- [#1630](https://gitlab.com/meltano/meltano/issues/1630) Fix an integrations setup bug that prevented subsequent pipelines to be created unless a full page refresh occurred

## 1.17.0 - (2020-01-27)

---

### New

- [#1462](https://gitlab.com/meltano/meltano/issues/1462) User will be able to reorder dashboard reports
- [#1482](https://gitlab.com/meltano/meltano/issues/1482) Add future grants and revocations for schemas, tables, and views for roles in the `meltano permissions` command
- [#1376](https://gitlab.com/meltano/meltano/issues/1376) Add last updated date to reports
- [#1409](https://gitlab.com/meltano/meltano/issues/1409) Add data start date to Analysis page

- [#1241](https://gitlab.com/meltano/meltano/issues/1241) Add `dashboard` plugin type to enable bundling curated reports and dashboards for data sources
- [#1241](https://gitlab.com/meltano/meltano/issues/1241) Add `--include-related` flag to `meltano add` and `meltano install` to automatically install related plugins based on namespace
- [#1241](https://gitlab.com/meltano/meltano/issues/1241) Add default dashboard and reports for Google Analytics

### Changes

- [#1481](https://gitlab.com/meltano/meltano/issues/1481) Add table and view revocations for roles in the `meltano permissions` command
- [#1459](https://gitlab.com/meltano/meltano/issues/1459) Users can no longer install tap-carbon-intensity from the UI

### Fixes

- [#1600](https://gitlab.com/meltano/meltano/issues/1600) Fix tooltip for Data Source "Connect" buttons
- [#1605](https://gitlab.com/meltano/meltano/issues/1605) Fix an infinite loop causing extraneous API calls to the configuration endpoint
- [#1561](https://gitlab.com/meltano/meltano/issues/1561) Fix `onFocusInput()` to properly focus-and-auto-scroll to `<input type='file'>`s in the data source docs UI
- [#1561](https://gitlab.com/meltano/meltano/issues/1561) Fix `<input type='file'>` styling to better accommodate flexible widths

## 1.16.1 - (2020-01-23)

---

### New

- [#1592](https://gitlab.com/meltano/meltano/issues/1592) Add MAX and MIN aggregate functions to Meltano Models
- [#1552](https://gitlab.com/meltano/meltano/issues/1552) Add "Custom" data source CTA to link to the create custom data source docs
- [#1462](https://gitlab.com/meltano/meltano/issues/1462) User will be able to reorder dashboard reports

### Changes

- [#1510](https://gitlab.com/meltano/meltano/issues/1510) Remove breadcrumbs (not currently useful)
- [#1589](https://gitlab.com/meltano/meltano/issues/1589) Add dbt-specific files to a .gitignore
- [#1402](https://gitlab.com/meltano/meltano/issues/1402) Onboarding redesign to minimize steps and friction ('Extractors' as 'Data Sources', pipelines are secondary to 'Data Source' integrations, and removed loader, transform, and pipeline name as editable in favor of preselected values in accordance with our hosted solution)
- [#1402](https://gitlab.com/meltano/meltano/issues/1402) Local development now requires `.env` to connect a `target-postgres` loader (docs update to follow in [#1586](https://gitlab.com/meltano/meltano/issues/1586) )
- [#1410](https://gitlab.com/meltano/meltano/issues/1410) Update the Design UI to expose timeframes explicitly

### Fixes

- [#1573](https://gitlab.com/meltano/meltano/issues/1573) Fix docs `shouldShowNavbar` conditional and improve query string `embed=true` parsing
- [#1579](https://gitlab.com/meltano/meltano/issues/1579) Make color contrast for CTA buttons accessible
- [#1410](https://gitlab.com/meltano/meltano/issues/1410) Fix a problem with Report that has timeframes selections

### Breaks

## 1.16.0 - (2020-01-20)

---

### New

- [#1556](https://gitlab.com/meltano/meltano/issues/1556) Add default transformations for the Facebook Ads Extractor. They are using the dbt package defined in https://gitlab.com/meltano/dbt-tap-facebook
- [#1557](https://gitlab.com/meltano/meltano/issues/1557) Add default Meltano Models for the Facebook Ads Extractor. They are defined in https://gitlab.com/meltano/model-facebook
- [#1560](https://gitlab.com/meltano/meltano/issues/1560) Make the Facebook Ads Extractor available by default on Meltano UI

### Changes

- [#1541](https://gitlab.com/meltano/meltano/issues/1541) Revert `tap-csv`'s `kind: file` to text input for `csv_files_definition` as we don't fully support `tap-csv` via the UI with single (definition json) and multiple (csv files) file uploading
- [#1477](https://gitlab.com/meltano/meltano/issues/1477) Add a `read-only` mode to Meltano to disable all modifications from the UI

### Fixes

### Breaks

## 1.15.1 - (2020-01-16)

---

### New

- [#608](https://gitlab.com/meltano/meltano/issues/608) Add the Facebook Ads Extractor to Meltano as a hidden plugin. It will be fully enabled on Meltano UI once bundled Transformations and Models are added. It uses the tap defined in https://gitlab.com/meltano/tap-facebook/
- [meltano/model-stripe#2](https://gitlab.com/meltano/model-stripe/issues/2) Add timeframes to the Stripe models
- [#1533](https://gitlab.com/meltano/meltano/issues/1533) Add documentation for the Facebook Ads Extractor

### Changes

- [#1527](https://gitlab.com/meltano/meltano/issues/1527) Update the dashboard modal header to properly differentiate between "Create" and "Edit"
- [#1456](https://gitlab.com/meltano/meltano/issues/1456) 404 Error page now has better back functionality and ability to file new issues directly from the page

### Fixes

- [#1538](https://gitlab.com/meltano/meltano/issues/1538) Fix timeframes not properly displaying on the base table
- [#1574](https://gitlab.com/meltano/meltano/issues/1574) Fix an issue with Meltano crashing after a succesful login
- [#1568](https://gitlab.com/meltano/meltano/issues/1568) Restore support for custom plugins that don't have their available settings defined in discovery.yml

## 1.15.0 - (2020-01-13)

---

### New

- [#1483](https://gitlab.com/meltano/meltano/issues/1483) Add login audit columns to track last login time
- [#1480](https://gitlab.com/meltano/meltano/issues/1480) Add tests to `meltano permissions` command for Snowflake
- [#1392](https://gitlab.com/meltano/meltano/issues/1392) Add inline docs to Extractor configurations in iteration toward improving data setup onboarding

### Changes

- [#1480](https://gitlab.com/meltano/meltano/issues/1480) Add schema revocations for roles in the `meltano permissions` command
- [#1458](https://gitlab.com/meltano/meltano/issues/1458) Remove tap-carbon-intensity-sqlite model from default installation
- [#1458](https://gitlab.com/meltano/meltano/issues/1458) Update docs to reflect new getting started path and updated screenshots
- [#1513](https://gitlab.com/meltano/meltano/issues/1513) Remove dead code related to `/model` route that we no longer link to in favor of the contextual Analyze CTAs and the `MainNav.vue`'s Analyze dropdown
- [#1542](https://gitlab.com/meltano/meltano/issues/1542) Update version, logout, and help UI partial (upper right) to have less prominence and more clearly communicate the "Sign Out" action

### Fixes

- [#1480](https://gitlab.com/meltano/meltano/issues/1480) Fix database revocations corner case for roles in the `meltano permissions` command
- [#1553](https://gitlab.com/meltano/meltano/issues/1553) Fix bug occurring when loading a report that lacks join tables
- [#1540](https://gitlab.com/meltano/meltano/issues/1540) Meltano Analyze will now leverage Pipelines instead of Loaders in the connection dropdown
- [#1540](https://gitlab.com/meltano/meltano/issues/1540) Meltano Analyze will now infer the connection to use instead of it being provided by the user

### Breaks

## 1.14.3 - (2020-01-09)

---

### Fixes

- [#1521](https://gitlab.com/meltano/meltano/issues/1521) Sanitize user-submitted string before using it in file path

## 1.14.2 - (2020-01-09)

---

### New

- [#1391](https://gitlab.com/meltano/meltano/issues/1391) Lock all settings that are controlled through environment variables
- [#1393](https://gitlab.com/meltano/meltano/issues/1393) Add contextual Analyze CTAs for each Pipeline in the Pipelines list
- [#1551](https://gitlab.com/meltano/meltano/issues/1551) Add dbt clean before compile and runs

### Changes

- [#1424](https://gitlab.com/meltano/meltano/issues/1424) Update pipeline elapsed time display to be more human friendly

### Fixes

- [#1430](https://gitlab.com/meltano/meltano/issues/1430) Fix the state not stored for pipelines when Transforms run
- [#1448](https://gitlab.com/meltano/meltano/issues/1448) Fix `AnalyzeList.vue` to display message and link when lacking contextual models

### Breaks

## 1.14.1 - (2020-01-06)

---

### Fixes

- [#1520](https://gitlab.com/meltano/meltano/issues/1520) Fix bug when updating a dashboard that could undesirably overwrite another existing dashboard

### Breaks

## 1.14.0 - (2019-12-30)

---

### New

- [#1461](https://gitlab.com/meltano/meltano/issues/1461) Display toasted notification for report adding to dashboard
- [#1419](https://gitlab.com/meltano/meltano/issues/1419) Add ability to edit and delete dashboards
- [#1411](https://gitlab.com/meltano/meltano/issues/1411) Add download log button to Job Log Modal

### Changes

- [#1311](https://gitlab.com/meltano/meltano/issues/1311) Remove unused meltano/meltano/runner docker image
- [#1502](https://gitlab.com/meltano/meltano/issues/1502) Update configuration file uploads to occur on save vs. file picker completion

### Fixes

- [#1518](https://gitlab.com/meltano/meltano/issues/1518) Fix bug that caused all text fields to show up as required in configuration modals
- [#1446](https://gitlab.com/meltano/meltano/issues/1446) Fix bug that could result in a broken report when the report URL was manually modified
- [#1411](https://gitlab.com/meltano/meltano/issues/1411) Fix bug when reading too large a job log file

## 1.13.0 - (2019-12-23)

---

### New

- [#1269](https://gitlab.com/meltano/meltano/issues/1269) Add `kind: file` so single file uploads can be used with extractors (`tap-google-analytics`'s `key_file_location` is the first user)
- [#1494](https://gitlab.com/meltano/meltano/issues/1494) Add `LIKE` options to Analyze Filter UI so users better understand what filtering patterns are available

### Changes

- [#1399](https://gitlab.com/meltano/meltano/issues/1399) Log Modal now has a prompt to explain potential factors in required time for pipelines to complete
- [#1433](https://gitlab.com/meltano/meltano/issues/1433) Remove `/orchestrate` route and thus the Airflow iframe as this is overkill for our current target users

### Fixes

- [#1434](https://gitlab.com/meltano/meltano/issues/1434) Fix Analyze CTAs to only enable if at least one related pipeline has succeeded
- [#1447](https://gitlab.com/meltano/meltano/issues/1447) Various fixes around loading and reloading reports to mitigate false positive `sqlErrorMessage` conditions
- [#1509](https://gitlab.com/meltano/meltano/issues/1509) Allow plugin profile config to be set through meltano.yml

## 1.12.2 - (2019-12-20)

---

### New

- [#1437](https://gitlab.com/meltano/meltano/issues/1437) Users can now share their dashboards with an automatically generated email

### Changes

- [#1466](https://gitlab.com/meltano/meltano/issues/1466) Filters now have clear language and indiciation that they use AND for chaining
- [#1464](https://gitlab.com/meltano/meltano/issues/1464) Remove the "only" option for transforms in Create Pipeline form

- [#1399](https://gitlab.com/meltano/meltano/issues/1399) Log Modal now has a prompt to explain potential factors in required time for pipelines to complete
- [#1431](https://gitlab.com/meltano/meltano/issues/1431) Add "pipeline will still run if modal is closed" message in the Job Log Modal

### Changes

- [#1422](https://gitlab.com/meltano/meltano/issues/1422) Update start date field to have a recommendation

### Fixes

- [#1447](https://gitlab.com/meltano/meltano/issues/1447) Various fixes around loading and reloading reports to mitigate false positive `sqlErrorMessage` conditions
- [#1443](https://gitlab.com/meltano/meltano/issues/1443) Fix tooltip clipping in modals
- [#1500](https://gitlab.com/meltano/meltano/issues/1500) Fix `meltano install` not running the migrations.

## 1.12.1 - (2019-12-18)

---

### Changes

- [#1403](https://gitlab.com/meltano/meltano/issues/1403) Remove "Orchestrate", "Model", and "Notebook" from the main navigation until each respective UI is more useful (the `/orchestrate` and `/model` routes still exist)
- [#1476](https://gitlab.com/meltano/meltano/issues/1476) Add database and warehouse revocations for roles in the `meltano permissions` command
- [#1473](https://gitlab.com/meltano/meltano/issues/1473) Update Release issue template to recent guidelines

## 1.12.0 - (2019-12-16)

---

### New

- [#1374](https://gitlab.com/meltano/meltano/issues/1374) Add role revocation for users and roles in the `meltano permissions` command
- [#1377](https://gitlab.com/meltano/meltano/issues/1377) Document cleanup steps after MeltanoData testing
- [#1438](https://gitlab.com/meltano/meltano/issues/1438) Add documentation for DNS spoofing error
- [#1436](https://gitlab.com/meltano/meltano/issues/1436) Add video walkthrough on how to setup Google Analytics so that the Meltano Extractor can be able to access the Google APIs and the Google Analytics data.

### Changes

- [#1350](https://gitlab.com/meltano/meltano/issues/1350) Switch to all lower case for Snowflake permission comparisons in the `meltano permissions` command
- [#1449](https://gitlab.com/meltano/meltano/issues/1449) Hide the Marketo Extractor form Meltano UI
- [#1397](https://gitlab.com/meltano/meltano/issues/1397) Optimize workflow for MeltanoData setup
- [#1423](https://gitlab.com/meltano/meltano/issues/1423) Update sidebar and docs to include Ansible

## 1.11.2 - (2019-12-13)

---

### Changes

- [#1435](https://gitlab.com/meltano/meltano/issues/1435) Change "Model" to "Analyze" so the Pipeline CTA is actionable and less abstract
- [#1432](https://gitlab.com/meltano/meltano/issues/1432) Changed "Close" to "Back" in Log Modal to help mitigate "Am I ending the pipeline?" concerns

### Fixes

- [#1439](https://gitlab.com/meltano/meltano/issues/1439) Fix relative elapsed time since last run time display in the Pipelines UI
- [#1441](https://gitlab.com/meltano/meltano/issues/1441) Fix auto advance to "Create Pipeline" when coming from "Load" step (previously "Transform" step, but this has been removed from the UI)
- [#1440](https://gitlab.com/meltano/meltano/issues/1440) Allow installed plugins to appear in UI even if hidden in configuration

## 1.11.1 - (2019-12-12)

---

### New

- [#1351](https://gitlab.com/meltano/meltano/issues/1351) Add "Create Meltano Account" promo for `meltano.meltanodata.com`
- [#1055](https://gitlab.com/meltano/meltano/issues/1055) Add "Disable" button to Tracking Acknowledgment toast so user's can opt-out from the UI
- [#1408](https://gitlab.com/meltano/meltano/issues/1408) Add "Last Run" context to each pipeline
- [#1408](https://gitlab.com/meltano/meltano/issues/1408) Add "Started At", "Ended At", and "Elapsed" to Job Log modal
- [#1390](https://gitlab.com/meltano/meltano/issues/1390) Display of extractors and loaders can now be configured through the `hidden` property in `discovery.yml`

### Changes

- [#1398](https://gitlab.com/meltano/meltano/issues/1398) Update default Transform from "Skip" to "Run"
- [#1406](https://gitlab.com/meltano/meltano/issues/1406) Update Analyze Query section CSS for improved UX (visually improved organization and scanability)
- [#1417](https://gitlab.com/meltano/meltano/issues/1417) Update SCSS variable usage in components for SSOT styling
- [#1408](https://gitlab.com/meltano/meltano/issues/1408) Updated date and time displays to be human-friendly (`moment.js`)
- [#1268](https://gitlab.com/meltano/meltano/issues/1268) Remove Transform step from UI (Create Schedule still allows choosing "Skip" or "Only" but will intelligently default to "Skip" or "Run")

## 1.11.0 - (2019-12-09)

---

### New

- [#1361](https://gitlab.com/meltano/meltano/issues/1361) Add `kind: hidden` to `discovery.yml` so certain connector settings can validate with a default `value` but remain hidden from the user for improved UX

### Changes

- [#1389](https://gitlab.com/meltano/meltano/issues/1389) Temporary Profiles feature removal (conditionally removed if 2+ profiles not already created so existing users can continue using multiple profiles if created)
- [#1373](https://gitlab.com/meltano/meltano/issues/1373) Update MeltanoData deletion process with 1Password

### Fixes

- [#1401](https://gitlab.com/meltano/meltano/issues/1401) Fix double instance of self hosted CTA on desktop sites

## 1.10.2 - (2019-12-06)

---

### Changes

- [#1371](https://gitlab.com/meltano/meltano/issues/1371) Provide more specific instructions for Google Analytics configuration
- [#1381](https://gitlab.com/meltano/meltano/issues/1381) Update the default directory for client_secrets.json for the Google Analytics Extractor to be located under the extract/ directory and not the project's root.
- [#1345](https://gitlab.com/meltano/meltano/issues/1345) Update the documentation for the [Salesforce Extractor](https://www.meltano.com/plugins/extractors/salesforce.html) to contain additional information on Security Tokens
- [#1383](https://gitlab.com/meltano/meltano/issues/1383) Add CTA for hosted solution signup to navigation

### Fixes

- [#1379](https://gitlab.com/meltano/meltano/issues/1379) Fix an issue with Airflow scheduling too many jobs.
- [#1386](https://gitlab.com/meltano/meltano/issues/1386) Fix connector modal clipping issue where small browser heights prevented accessing the "Save" area

### Breaks

## 1.10.1 - (2019-12-05)

---

### Changes

- [#1373](https://gitlab.com/meltano/meltano/issues/1373) Update MeltanoData deletion process with 1Password
- [#1373](https://gitlab.com/meltano/meltano/issues/1373) Update Analyze dropdown as scrollable to better display model CTAs (scrollable dropdown vs. scrolling entire page)

### Fixes

- [#1373](https://gitlab.com/meltano/meltano/issues/1373) Fix formatting on custom containers in MeltanoData guide

## 1.10.0 - (2019-12-04)

---

### New

- [#1343](https://gitlab.com/meltano/meltano/issues/1343) Add current Meltano version to main navigation

### Changes

- [#1358](https://gitlab.com/meltano/meltano/issues/1358) Update MeltanoData guide with maintenance and debugging instructions
- [#1337](https://gitlab.com/meltano/meltano/issues/1337) Add CTA to installations for free hosted dashboards
- [#1365](https://gitlab.com/meltano/meltano/issues/1365) Add process for deleting meltanodata instances
- [#1340](https://gitlab.com/meltano/meltano/issues/1340) Update connector settings UI to communicate the required status of each setting
- [#1357](https://gitlab.com/meltano/meltano/issues/1357) Update LogModal Analyze CTAs so Analyze can preselect the correct loader for a given analysis

### Fixes

- [#1364](https://gitlab.com/meltano/meltano/issues/1364) Fix instructions to SSH into MeltanoData.com instance

## 1.9.1 - (2019-12-04)

---

### Fixes

- [#1355](https://gitlab.com/meltano/meltano/issues/1355) Upgrade version of `discovery.yml` so that not upgraded Meltano instances with a pre v1.9.0 Meltano version do not break.

## 1.9.0 - (2019-12-03)

---

### New

- [marketing#103](https://gitlab.com/meltano/meltano-marketing/issues/103) Add Google Site Verification token to site
- [#1346](https://gitlab.com/meltano/meltano/issues/1346) Add new tutorial for using FileZilla with a Meltano project
- [#1292](https://gitlab.com/meltano/meltano/issues/1292) Add guide for setting up Meltano projects on meltanodata.com

### Changes

- [#1341](https://gitlab.com/meltano/meltano/issues/1341) Various `discovery.yml` and connector configuration UI updates to improve UX.
- [#1341](https://gitlab.com/meltano/meltano/issues/1341) Updated documentation to communicate the various optional settings of a connector

### Fixes

- [#1334](https://gitlab.com/meltano/meltano/issues/1334) Fix automatic population of airflow.cfg after installation
- [#1344](https://gitlab.com/meltano/meltano/issues/1344) Fix an ELT automatic discovery error when running Meltano on Python3.6

## 1.8.0 - (2019-12-02)

---

### New

- [#764](https://gitlab.com/meltano/meltano/issues/764) Add plugin profiles to enable multiple configurations for extractors
- [#1081](https://gitlab.com/meltano/meltano/issues/1081) Add ability to delete data pipelines
- [#1217](https://gitlab.com/meltano/meltano/issues/1217) Add "Test Connection" button to validate connection settings prior to ELT runs
- [#1236](https://gitlab.com/meltano/meltano/issues/1236) Add contextual Analyze CTAs in the Job Log UI
- [#1271](https://gitlab.com/meltano/meltano/issues/1271) Add labels in discovery.yml for easy brand definition

### Changes

- [#1323](https://gitlab.com/meltano/meltano/issues/1323) Add CTA to send users to Typeform to provide info for setting up a hosted dashboard

- [#1323](https://gitlab.com/meltano/meltano/issues/1323) Add CTA to send users to Typeform to provide info for setting up a hosted dashboard
- [#1271](https://gitlab.com/meltano/meltano/issues/1271) Improve messaging on tap and target settings modals
- [#1226](https://gitlab.com/meltano/meltano/issues/1226) Update Pipelines main navigation link to show all data pipeline schedules if that step has been reached
- [#1323](https://gitlab.com/meltano/meltano/issues/1323) Add CTA to send users to Typeform to provide info for setting up a hosted dashboard
- [#1271](https://gitlab.com/meltano/meltano/issues/1271) Improve messaging on tap and target settings modals
- [#1246](https://gitlab.com/meltano/meltano/issues/1246) Update the [Salesforce API + Postgres](https://www.meltano.com/tutorials/salesforce-and-postgres.html) Tutorial to use Meltano UI for setting up the Extractor and Loader, running the ELT pipeline and analyzing the results.

- [#1225](https://gitlab.com/meltano/meltano/issues/1225) Update dbt docs link to be conditional so the user doesn't experience 404s

## 1.7.2 - (2019-11-26)

---

### Fixes

- [#1318](https://gitlab.com/meltano/meltano/merge_requests/1318/) Pin dbt version to `v0.14.4` to address Meltano Transformation failing when using dbt `v0.15.0`

## 1.7.1 - (2019-11-25)

---

### Fixes

- [#1184](https://gitlab.com/meltano/meltano/merge_requests/1184/) Fix `contextualModels` implementation for contextual CTAs in Job Log modal

## 1.7.0 - (2019-11-25)

---

### New

- [#1236](https://gitlab.com/meltano/meltano/issues/1236) Add contextual Analyze CTAs in the Job Log UI

### Fixes

- [#1298](https://gitlab.com/meltano/meltano/issues/1298) Let default entity selection be configured in discovery.yml under `select`
- [#1298](https://gitlab.com/meltano/meltano/issues/1298) Define default entity selection for tap-salesforce
- [#1304](https://gitlab.com/meltano/meltano/issues/1304) Fix Meltano subprocess fetching large catalogs (e.g. for Salesforce) getting stuck do to the subprocess' stderr buffer filling and the process getting deadlocked.

## 1.6.0 - (2019-11-18)

---

### New

- [#1235](https://gitlab.com/meltano/meltano/issues/1235) Add help link button in the app
- [#1285](https://gitlab.com/meltano/meltano/issues/1285) Add link to YouTube guidelines for release instructions
- [#1277](https://gitlab.com/meltano/meltano/issues/1277) Move sections that don't apply to outside contributors from Contributing and Roadmap docs to Handbook: Release Process, Release Schedule, Demo Day, Speedruns, DigitalOcean Marketplace

### Changes

- [#1257](https://gitlab.com/meltano/meltano/issues/1257) Prevent modified logo file upon each build
- [#1289](https://gitlab.com/meltano/meltano/issues/1289) Dismiss all modals when using the escape key
- [#1282](https://gitlab.com/meltano/meltano/issues/1282) Remove Entity Selection from the UI (still available in CLI) and default to "All" entities for a given data source
- [#1303](https://gitlab.com/meltano/meltano/issues/1303) Update the configuration options for the Salesforce Extractor to only include relevant properties. Remove properties like the client_id that were not used for username/password authentication.
- [#1308](https://gitlab.com/meltano/meltano/issues/1308) Update the configuration options for the Marketo Extractor to use a Start Date instead of a Start Time.

### Fixes

- [#1297](https://gitlab.com/meltano/meltano/issues/1297) Get actual latest ELT job log by sorting matches by creation time with nanosecond resolution
- [#1297](https://gitlab.com/meltano/meltano/issues/1297) Fix pipeline failure caused by jobs that require true concurrency being executed on CI runners that don't

## 1.5.0 - (2019-11-11)

---

### New

- [#1222](https://gitlab.com/meltano/meltano/issues/1222) Include static application security testing (SAST) in the pipeline
- [#1164](https://gitlab.com/meltano/meltano/issues/1164) Add "transform limitations" message to Transform UI
- [#1272](https://gitlab.com/meltano/meltano/issues/1272) Add Vuepress plugin to generate a sitemap on website build
- [meltano-marketing#89](https://gitlab.com/meltano/meltano-marketing/issues/89) Adds basic title and meta descriptions to all public-facing website & documentation pages.

### Changes

- [#1239](https://gitlab.com/meltano/meltano/issues/1239) Update header buttons layout on small viewports
- [#1019](https://gitlab.com/meltano/meltano/issues/1019) Automatically update package.json file versions
- [#1253](https://gitlab.com/meltano/meltano/issues/1253) Do not allow `meltano` command invocation without any argument
- [#1192](https://gitlab.com/meltano/meltano/issues/1192) Improve helper notes associated with each Extract, Load, and Transform step to better communicate the purpose of each
- [#1201](https://gitlab.com/meltano/meltano/issues/1201) Improved "Auto Advance" messaging regarding Entity Selection. We also doubled the default toast time to improve likelihood of reading feedback.
- [#1191](https://gitlab.com/meltano/meltano/issues/1191) update Google Analytics extractor documentation to explain how to set up the Google Analytics API, and remove duplicate instructions from the [Google Analytics API + Postgres tutorial](http://meltano.com/tutorials/google-analytics-with-postgres.html#prerequisites)
- [#1199](https://gitlab.com/meltano/meltano/issues/1199) Add example and sample CSV files to the CSV extractor documentation
- [#1247](https://gitlab.com/meltano/meltano/issues/1247) Update the [Loading CSV Files to a Postgres Database](https://www.meltano.com/tutorials/csv-with-postgres.html) Tutorial to use Meltano UI for setting up the Extractor and Loader, running the ELT pipeline and analyzing the results. Also provide all the files used in the tutorial (transformations, models, etc) as downloadable files.
- [#1279] Revise ["Roadmap" section](https://meltano.com/docs/roadmap.html) of the docs with clarified persona, mission, vision, and re-order content
- [#1134](https://gitlab.com/meltano/meltano/issues/1134) Update the [GitLab API + Postgres](https://www.meltano.com/tutorials/gitlab-and-postgres.html). Include video walk-through and update the end to end flow to only use Meltano UI.
- [#95](https://gitlab.com/meltano/meltano-marketing/issues/95) Update the DigitalOcean CTA to go to the public directory page for the Meltano droplet
- [#1270](https://gitlab.com/meltano/meltano/issues/1270) Main navigation "Pipeline" to "Pipelines" to reinforce multiple vs. singular (conflicts a bit with the verb approach of the other navigation items but we think it's worth it for now)
- [#1240](https://gitlab.com/meltano/meltano/issues/1240) Provide clarity around how Airflow can be used directly in documentation and UI
- [#1263](https://gitlab.com/meltano/meltano/issues/1263) Document lack of Windows support and suggest WSL, Docker

### Fixes

- [#1259](https://gitlab.com/meltano/meltano/issues/1259) Fix `meltano elt` not properly logging errors happening in the ELT process
- [#1183](https://gitlab.com/meltano/meltano/issues/1183) Fix a race condition causing the `meltano.yml` to be empty in some occurence
- [#1258](https://gitlab.com/meltano/meltano/issues/1258) Fix format of custom extractor's capabilities in meltano.yml
- [#1215](https://gitlab.com/meltano/meltano/issues/1215) Fix intercom documentation footer overlap issue.
- [#1215](https://gitlab.com/meltano/meltano/issues/1215) Fix YouTube iframes to be responsive (resolves unwanted side-effect of horizontal scrollbar at mobile/tablet media queries)

## 1.4.0 - (2019-11-04)

---

### New

- [#1208](https://gitlab.com/meltano/meltano/issues/1208) Add description to `Plugin` definition and updated `discovery.yml` and UI to consume it
- [#1195](https://gitlab.com/meltano/meltano/issues/1195) Add temporary message in configuration communicating their global nature until "Profiles" are implemented
- [#1245](https://gitlab.com/meltano/meltano/issues/1245) Add detailed information on the documentation about events tracked by Meltano when Anonymous Usage Data tracking is enabled.
- [#1228](https://gitlab.com/meltano/meltano/issues/1228) Add preselections of the first column and aggregate of base table to initialize Analyze with data by default.

### Changes

- [#1244](https://gitlab.com/meltano/meltano/issues/1244) Add instructions on how to deactivate a virtual environment
- [#1082](https://gitlab.com/meltano/meltano/issues/1082) Meltano will now enable automatically DAGs created in Airflow
- [#1231](https://gitlab.com/meltano/meltano/issues/1231) Update CLI output during project initialization
- [#1126](https://gitlab.com/meltano/meltano/issues/1126) Minor UI updates to improve clarity around Schedule step and Manual vs Orchestrated runs
- [#1210](https://gitlab.com/meltano/meltano/issues/1210) Improved SQLite loader configuration context (name and description)
- [#1185](https://gitlab.com/meltano/meltano/issues/1185) Remove majority of unimplemented placeholder UI buttons
- [#1166](https://gitlab.com/meltano/meltano/issues/1166) Clarify in documentation that plugin configuration is stored in the `.meltano` directory, which is in `.gitignore`.
- [#1200](https://gitlab.com/meltano/meltano/issues/1200) Link to new Getting Help documentation section instead of issue tracker where appropriate

- [#1227](https://gitlab.com/meltano/meltano/issues/1227) Update Notebook `MainNav` link to jump to our Jupyter Notebook docs

### Fixes

- [#1075](https://gitlab.com/meltano/meltano/issues/1075) Fix a bug that caused `target-csv` to fail.
- [#1233](https://gitlab.com/meltano/meltano/issues/1233) Fix the Design page failing to load a Design that has timeframes on the base table
- [#1187](https://gitlab.com/meltano/meltano/issues/1187) Updated configuration to support `readonly` kind to prevent unwanted editing
- [#1187](https://gitlab.com/meltano/meltano/issues/1187) Updated configuration to setting resets to prevent unwanted editing
- [#1187](https://gitlab.com/meltano/meltano/issues/1187) Updated configuration to conditionally reset certain settings to prevent unwanted editing
- [#1187](https://gitlab.com/meltano/meltano/issues/1187) Updated configuration to prevent unwanted editing until we handle this properly with role-based access control
- [#1187](https://gitlab.com/meltano/meltano/issues/1187) Updated certain connector configuration settings with a `readonly` flag to prevent unwanted editing in the UI. This is temporary and will be removed when we handle this properly with role-based access control.
- [#1198](https://gitlab.com/meltano/meltano/issues/1198) Fix "More Info." link in configuration to properly open a new tab via `target="_blank"`

- [#1229](https://gitlab.com/meltano/meltano/issues/1229) Improve extractor schema autodiscovery error messages and don't attempt autodiscovery when it is known to not be supported, like in the case of tap-gitlab
- [#1207](https://gitlab.com/meltano/meltano/issues/1207) Updated all screenshots in Getting Started Guide to reflect the most current UI

## 1.3.0 - (2019-10-28)

---

### New

- [#991](https://gitlab.com/meltano/meltano/issues/991) Add e2e tests for simple sqlite-carbon workflow
- [#1103](https://gitlab.com/meltano/meltano/issues/1103) Add Intercom to Meltano.com to interact with our users in real-time
- [#1130](https://gitlab.com/meltano/meltano/issues/1130) Add Tutorial for extracting data from Google Analytics and loading the extracted data to Postgres
- [#1168](https://gitlab.com/meltano/meltano/issues/1168) Speedrun video added to home page and new release issue template
- [#1182](https://gitlab.com/meltano/meltano/issues/1182) Add `null`able date inputs so optional dates aren't incorrectly required in validation
- [#1169](https://gitlab.com/meltano/meltano/issues/1169) Meltano now generates the dbt documentation automatically

### Changes

- [!1061](https://gitlab.com/meltano/meltano/merge_requests/1061) Update the Getting Started Guide and the Meltano.com documentation with the new UI and information about job logging and how to find the most recent run log of a pipeline.
- [#1213](https://gitlab.com/meltano/meltano/issues/1213) Add VuePress use and benefits to documentation
- [#922](https://gitlab.com/meltano/meltano/issues/922) Document the importance of transformations and how to get started
- [#1167](https://gitlab.com/meltano/meltano/issues/1167) Iterate on docs to improve readability and content updates

### Fixes

- [#1173](https://gitlab.com/meltano/meltano/issues/1173) Fix `sortBy` drag-and-drop bug in Analyze by properly using `tryAutoRun` vs. `runQuery`
- [#1079](https://gitlab.com/meltano/meltano/issues/1079) `meltano elt` will now run in isolation under `.meltano/run/elt`
- [#1204](https://gitlab.com/meltano/meltano/issues/1204) move project creation steps out of the local installation section of the docs and into the Getting Started Guide
- [#782](https://gitlab.com/meltano/meltano/issues/782) Update timeframe label and fix timeframe attributes to properly display in the Result Table

## 1.2.1 - (2019-10-22)

---

### New

- [#1123](https://gitlab.com/meltano/meltano/issues/1123) Add first-class "Submit Issue" CTA to help expedite resolution when a running job fails. Also updated the "Log" CTA in the Pipelines UI to reflect a failed state.

### Fixes

- [#1172](https://gitlab.com/meltano/meltano/issues/1172) Fix analytics issue related to app version

## 1.2.0 - (2019-10-21)

---

### New

- [#1121](https://gitlab.com/meltano/meltano/issues/1121) Add ability to configure listen address of Meltano and Airflow
- [#1022](https://gitlab.com/meltano/meltano/issues/1022) Add "Autorun Query" toggle and persist the user's choice across sessions
- [#1060](https://gitlab.com/meltano/meltano/issues/1060) Auto advance to Job Log from Pipeline Schedule creation
- [#1111](https://gitlab.com/meltano/meltano/issues/1111) Auto advance to Loader installation step when an extractor lacks entity selection

### Changes

- [#1013](https://gitlab.com/meltano/meltano/issues/1013) Toast initialization and analytics initialization cleanup

### Fixes

- [#1050](https://gitlab.com/meltano/meltano/issues/1050) Fix a bug where the Job log would be created before the `transform` are run.
- [#1122](https://gitlab.com/meltano/meltano/issues/1122) `meltano elt` will now properly run when using `target-snowflake`.
- [#1159](https://gitlab.com/meltano/meltano/issues/1159) Minor UI fixes (proper `MainNav` Model icon active color during Analyze route match & "Run" auto query related cleanup) and `...NameFromRoute` refactor renaming cleanup

## 1.1.0 - (2019-10-16)

---

### New

- [#1106](https://gitlab.com/meltano/meltano/issues/1106) Add description metadata to the GitLab extractor's Ultimate License configuration setting
- [#1057](https://gitlab.com/meltano/meltano/issues/1057) Auto advance to Entity Selection when an extractor lacks configuration settings
- [#51](https://gitlab.com/meltano/meltano-marketing/issues/51) Update Google Analytics to track `appVersion`, custom `projectId`, and to properly use the default `clientId`. The CLI also now uses `client_id` to differentiate between a CLI client id (not versioned) and the project id (versioned).
- [#1012](https://gitlab.com/meltano/meltano/issues/1012) Add intelligent autofocus for improved UX in both Extractor and Loader configuration
- [#758](https://gitlab.com/meltano/meltano/issues/758) Update 'meltano permissions' to add --full-refresh command to revoke all privileges prior to granting
- [#1113](https://gitlab.com/meltano/meltano/issues/1113) Update 'meltano permissions' to have the ability to find all schemas matching a partial name such as `snowplow_*`
- [#1114](https://gitlab.com/meltano/meltano/issues/1114) Update 'meltano permissions' to include the OPERATE privilege for Snowflake warehouse

### Changes

- Compress meltano-logo.png
- [#1080](https://gitlab.com/meltano/meltano/issues/1080) Temporarily disable Intercom until userId strategy is determined
- [#1058](https://gitlab.com/meltano/meltano/issues/1058) Updated the selected state of grouped buttons to fill vs. stroke. Updated the docs to reflect the reasoning to ensure consistency in Meltano's UI visual language
- [#1068](https://gitlab.com/meltano/meltano/issues/1068) Replace dogfooding term in docs to speedrun
- [#1101](https://gitlab.com/meltano/meltano/issues/1101) Add new tour video to home page
- [#1101](https://gitlab.com/meltano/meltano/issues/1101) Update design to improve readability and contrast
- [#1115](https://gitlab.com/meltano/meltano/issues/1115) Update 'meltano permissions' to not require an identially named role for a given user

### Fixes

- [#1120](https://gitlab.com/meltano/meltano/issues/1120) Fix a concurrency bug causing `meltano select` to crash.
- [#1086](https://gitlab.com/meltano/meltano/issues/1086) Fix a concurrency issue when the `meltano.yml` file was updated.
- [#1112](https://gitlab.com/meltano/meltano/issues/1112) Fix the "Run" button to improve UX by properly reflecting the running state for auto-running queries
- [#1023](https://gitlab.com/meltano/meltano/issues/1023) Fix last vuex mutation warning with editable `localConfiguration` clone approach

### Breaks

## 1.0.1 - (2019-10-07)

---

### Fixes

- Patch technicality due to PyPi limitation (v1 already existed from a publish mistake seven+ months ago) with needed changelog New/Changes/Fixes section headers

## 1.0.0 - (2019-10-07)

---

### New

- [#1020](https://gitlab.com/meltano/meltano/issues/1020) Update Command Line Tools documentation to reflect a standard format with opportunities for improvement in the future
- [#524](https://gitlab.com/meltano/meltano/issues/524) There is a new Plugins section on the site to contain all ecosystem related libraries (i.e., extractors, loaders, etc.)

### Changes

- [#1087](https://gitlab.com/meltano/meltano/issues/1087) Fix `meltano select` not seeding the database when run as the first command.
- [#1090](https://gitlab.com/meltano/meltano/issues/1090) Update the namespace for all plugins. Also the default schema used will go back to including the `tap_` prefix to avoid conflicts with existing schemas (e.g. a local `gitlab` or `salesforce` schema). This also fixes `tap-csv` and `tap-google-analytics` not properly working after the latest Meltano release.
- [#1047](https://gitlab.com/meltano/meltano-marketing/issues/1047) Fix a bug where some configuration values were not redacted

### Fixes

### Breaks

- [#1085](https://gitlab.com/meltano/meltano/issues/1085) Fix Analyze model dropdown to properly reflect installed `models`
- [#1089](https://gitlab.com/meltano/meltano/issues/1089) Properly re-initialize the Analyze page after a new analysis is selected during an existing analysis (this issue surfaced due to the recent Analyze dropdown CTAs addition which enables an analysis change during an existing one)
- [#1092](https://gitlab.com/meltano/meltano/issues/1092) Fix async condition so the design store's `defaultState` is properly applied before loading a new design via `initializeDesign`

## 0.44.1 - (2019-10-03)

---

### New

- [#51](https://gitlab.com/meltano/meltano-marketing/issues/51) Add Google Analytics tracking acknowledgment in the UI
- [#926](https://gitlab.com/meltano/meltano/issues/926) Add step-by-step intructions for using the DigitalOcean one-click installer
- [#1076](https://gitlab.com/meltano/meltano/issues/1076) Enable Log button in pipelines UI after route change or hard refresh if a matching log exists
- [#1067](https://gitlab.com/meltano/meltano/issues/1067) Add Model landing page and update Analyze main navigation to a dropdown displaying the various analysis CTAs associated with each model
- [#1080](https://gitlab.com/meltano/meltano/issues/1080) Add live chat support on Meltano.com website using Intercom.io

### Changes

- [#1069](https://gitlab.com/meltano/meltano/issues/1069) Meltano will now use the schedule's name to run incremental jobs
- [#926](https://gitlab.com/meltano/meltano/issues/926) Move manual DigitalOcean Droplet configuration instructions to advanced tutorials
- Collapse Installation docs into a single section

### Fixes

- [#1071](https://gitlab.com/meltano/meltano/issues/1071) Fix `rehydratePollers` so the UI reflects running jobs after a hard refresh or route change (this surfaced from the recent [!963](https://gitlab.com/meltano/meltano/merge_requests/963) change)
- [#1075](https://gitlab.com/meltano/meltano/issues/1075) Fix an issue where `meltano elt` would fail when a previous job was found

## 0.44.0 - (2019-09-30)

---

### New

- [#950](https://gitlab.com/meltano/meltano/issues/950) Removed the Analyze connection configuration: Meltano will now infer connections out of each loader configuration.
- [#1002](https://gitlab.com/meltano/meltano/issues/1002) Analyze UI now displays the Topic's (analysis model's) description text if applicable
- [#1032](https://gitlab.com/meltano/meltano/issues/1032) Add 'Model' and 'Notebook' to main navigation to communicate that Meltano plans to empower users with modeling and notebooking functionality
- [#949](https://gitlab.com/meltano/meltano/issues/949) Add "Log" button and dedicated sub-UI for tracking an ELT run's status more granularly

- [#932](https://gitlab.com/meltano/meltano/issues/932) Meltano can now be upgraded from the UI directly.

### Changes

- [#1045](https://gitlab.com/meltano/meltano/issues/1045) Make it clear that 'meltano add' is not hanging while installing plugins
- [#1000](https://gitlab.com/meltano/meltano/issues/1000) Update Getting Started guide with updated screenshots and content
- [#854](https://gitlab.com/meltano/meltano/issues/854) Charts now use pretty labels rather than the ID
- [#1011](https://gitlab.com/meltano/meltano/issues/1011) Removed "Catch-up Date" in favor of default "Start Date" of extractor
- [#578](https://gitlab.com/meltano/meltano/issues/578) Remove support for `tap-zuora`.
- [#1002](https://gitlab.com/meltano/meltano/issues/1002) Update `discovery.yml` with explicit `kind: password` metadata (we infer and set input types of `password` as a safeguard, but the explicit setting is preferred)
- [#1049](https://gitlab.com/meltano/meltano/issues/1049) Change default `target-sqlite` database name to `warehouse` to not conflict with system database
- [#949](https://gitlab.com/meltano/meltano/issues/949) Update the way Meltano handles logs for ELT runs: Every elt run is logged in `.meltano/run/logs/{job_id}/elt_{timestamp}.log`. That allows Meltano to keep logs for multiple, or even concurrent, elt runs with the same `job_id`.
- [#949](https://gitlab.com/meltano/meltano/issues/949) Update "Create Pipeline" redirect logic based on the previous route being 'transforms' (this is a UX win setting up the user with the sub-UI for the next logical step vs. requiring a manual "Create" click)
- [#1051](https://gitlab.com/meltano/meltano/issues/1051) Automatically set SQLALCHEMY_DATABASE_URI config to system database URI

### Fixes

- [#1004](https://gitlab.com/meltano/meltano/issues/1004) Fix error when deselecting last attribute in Analyze
- [#1048](https://gitlab.com/meltano/meltano/issues/1048) Fix various actions that should have been mutations and did minor code convention cleanup
- [#1063](https://gitlab.com/meltano/meltano/issues/1063) Fix the "Explore" button link in Dashboards to properly account for the `namespace`

### Breaks

- [#1051](https://gitlab.com/meltano/meltano/issues/1051) Remove MELTANO_BACKEND e.a. in favor of --uri CLI option and MELTANO_DATABASE_URI env var
- [#1052](https://gitlab.com/meltano/meltano/issues/1052) Move system database into `.meltano` directory to indicate it is owned by the app and not supposed to be messed with directly by users

## 0.43.0 - (2019-09-23)

---

### New

- [#1014](https://gitlab.com/meltano/meltano/issues/1014) Meltano now logs all output from each `meltano elt` run in a log file that uses the unique job*id of the run. It can be found in `.meltano/run/logs/elt*{job_id}.log`.
- [#1014](https://gitlab.com/meltano/meltano/issues/1014) Meltano now logs all output from each `meltano elt` run in a log file that uses the unique job*id of the run. It can be found in `.meltano/run/logs/elt*{job_id}.log`.
- [#1014](https://gitlab.com/meltano/meltano/issues/1014) Meltano now logs all output from each `meltano elt` run in a log file that uses the unique `job_id` of the run. It can be found in `.meltano/run/logs/elt*{job_id}.log`.
- [#955](https://gitlab.com/meltano/meltano/issues/955) Establish baseline for demo day and how they should be run

### Changes

- [#891](https://gitlab.com/meltano/meltano/issues/891) Contributors can run webapp from root directory

### Fixes

- [#1005](https://gitlab.com/meltano/meltano/issues/1005) Fix installed plugins endpoints listing identically named plugins of different types under wrong type

## 0.42.1 - (2019-09-19)

---

### Changes

- [#987](https://gitlab.com/meltano/meltano/issues/987) Update routing to match labels (verbs vs. nouns) in effort to subtly reinforce action taking vs. solely "thing" management
- [#960](https://gitlab.com/meltano/meltano/issues/960) Improve UX by instantly displaying extractor and loader configuration UIs based on "Install" or "Configure" interaction as opposed to the prior delay (side effect of async `addPlugin`)
- [#996](https://gitlab.com/meltano/meltano/issues/996) Update conditional UI analytics stats tracking at runtime vs. build-time by sourcing state from the same backend `send_anonymous_usage_stats` flag

### Fixes

- [#992](https://gitlab.com/meltano/meltano/issues/992) Fix missing GA scripts
- [#989](https://gitlab.com/meltano/meltano/issues/989) Fix UI/UX documentation regarding recent removal of `view-header`
- [#994](https://gitlab.com/meltano/meltano/issues/994) Fix stale Pipelines Count in main navigation Pipeline badge
- [#999](https://gitlab.com/meltano/meltano/issues/999) Update yarn dependencies to resolve peer dependency warning
- [#1008](https://gitlab.com/meltano/meltano/issues/1008) Fix error on "Create Pipeline Schedule" modal when no plugins have been installed
- [#1015](https://gitlab.com/meltano/meltano/issues/1008) Support SQLite database name with and without '.db' extension
- [#1007](https://gitlab.com/meltano/meltano/issues/1007) Fix pipeline with failed job not being regarded as having completed
- [#998](https://gitlab.com/meltano/meltano/issues/998) Update Analyze UI with conditional loading indicator to prevent query generation prior to connection dialects being loaded (this solution is still useful for when inference supercedes our current manual dialect selection solution)
- [#1009](https://gitlab.com/meltano/meltano/issues/1009) Fix default ConnectorSettings validation to account for `false` (unchecked) checkbox values

### Breaks

## 0.42.0 - (2019-09-16)

---

### New

- [#976](https://gitlab.com/meltano/meltano/issues/976) Route changes will update page title in the web app

### Changes

- [Marketing #48](https://gitlab.com/meltano/meltano-marketing/issues/48) Update newsletter subscription links to redirect to our new newsletter [hosted by Substack](https://meltano.substack.com)

### Fixes

- [#965](https://gitlab.com/meltano/meltano/issues/965) Fix a regression that prevented the Meltano UI to reach the Meltano API when using an external hostname.
- [#986](https://gitlab.com/meltano/meltano/issues/986) Fix an issue where the Orchestration page would not show Airflow even when it was installed.
- [#969](https://gitlab.com/meltano/meltano/issues/969) Fix an issue where the Meltano Analyze connection would not respect the `port` configuration.
- [#964](https://gitlab.com/meltano/meltano/issues/964) Fix copy button overlap issue with top navigation
- [#970](https://gitlab.com/meltano/meltano/issues/970) Fix Meltano's m5o parser and compiler to properly namespace and isolate the definitions of different custom and packaged Topics.

## 0.41.0 - (2019-09-09)

---

### New

- [#980](https://gitlab.com/meltano/meltano/issues/980) Add Cypress for e2e testing pipeline
- [#579](https://gitlab.com/meltano/meltano/issues/579) Add `meltano schedule list` to show a project's schedules
- [#942](https://gitlab.com/meltano/meltano/issues/942) Add progress bars on various routes to improve UX feedback
- [#779](https://gitlab.com/meltano/meltano/issues/779) Add various UI polish details regarding iconography use, preloading feedback, breadcrumbs, container styling, navigation, and sub-navigation

### Changes

- [#906](https://gitlab.com/meltano/meltano/issues/906) `meltano ui` will now run in `production` per default

- [#942](https://gitlab.com/meltano/meltano/issues/942) Update Analyze Connections UI to match configuration-as-modal pattern for UX consistency regarding configuration
- [#779](https://gitlab.com/meltano/meltano/issues/779) Update all "This feature is queued..." temporary UI buttons to link to the Meltano repo issues page with a contextual search term

## 0.40.0 - (2019-09-04)

---

### New

- [#927](https://gitlab.com/meltano/meltano/issues/927) Document how to manually set up a Meltano Droplet on DigitalOcean

- [#916](https://gitlab.com/meltano/meltano/issues/916) Add Transform step as first-class and adjacent step to Extract and Load
- [#916](https://gitlab.com/meltano/meltano/issues/916) Improve Create Pipeline Schedule default selection UX by leveraging "ELT recents" concept
- [#936](https://gitlab.com/meltano/meltano/issues/936) Add "Refresh Airflow" button in Orchestrate to bypass route change or full-page refresh when iframe doesn't initially inflate as expected (this will likely be automated once the root cause is determined)
- [#899](https://gitlab.com/meltano/meltano/issues/899) Add deep linking improvements to reports and dashboards to better facilitate sharing
- [#899](https://gitlab.com/meltano/meltano/issues/899) Add "Edit" and "Explore" buttons to each report instance displayed in a dashboard to enable editing said report and exploring a fresh and unselected analysis of the same model and design
- [!546](https://gitlab.com/meltano/meltano/merge_requests/546) Add new Advanced Tutorial on how to Load CSV files to Postgres

### Changes

- [#909](https://gitlab.com/meltano/meltano/issues/909) Default names will be generated for Reports and Dashboards
- [#892](https://gitlab.com/meltano/meltano/issues/892) Improve experience for parsing Snowflake URL for ID by showing processing step
- [#935](https://gitlab.com/meltano/meltano/issues/935) Update Entity Selection to be nested in the Extract step so each ELT step is consecutive
- [#886](https://gitlab.com/meltano/meltano/issues/886) Add validation for grouping settings as the next iteration of improved form validation for generated connector settings

### Fixes

- [#931](https://gitlab.com/meltano/meltano/issues/931) Fix Analyze Connections identifier mismatch resulting from recent linting refactor
- [#919](https://gitlab.com/meltano/meltano/issues/919) Fix Airflow iframe automatic UI refresh
- [#937](https://gitlab.com/meltano/meltano/issues/937) Fix Chart.vue prop type error

## 0.39.0 - (2019-08-26)

---

### New

- [#838](https://gitlab.com/meltano/meltano/issues/838) Add indicator for speed run plugins
- [#870](https://gitlab.com/meltano/meltano/issues/870) Add global footer component in docs
- [#871](https://gitlab.com/meltano/meltano/issues/871) Add contributing link in footer of docs
- [#908](https://gitlab.com/meltano/meltano/issues/908) Add auto installation for Airflow Orchestrator for improved UX
- [#912](https://gitlab.com/meltano/meltano/issues/912) Auto run the ELT of a saved Pipeline Schedule by default
- [#907](https://gitlab.com/meltano/meltano/issues/907) Add auto select of "All" for Entities Selection step and removed the performance warning (a future iteration will address the "Recommended" implementation and the display of a resulting performance warning when "All" is selected and "Recommended" ignored)
- [#799](https://gitlab.com/meltano/meltano/issues/799) Standardized code conventions on the frontend and updated related documentation (issues related to further linting enforcement will soon follow)

### Changes

- [#838](https://gitlab.com/meltano/meltano/issues/838) Speed run plugins prioritized to top of the list
- [#896](https://gitlab.com/meltano/meltano/issues/896) Add documentation for how to do patch releases
- [#910](https://gitlab.com/meltano/meltano/issues/910) Update linting rules to enforce better standards for the frontend code base
- [#885](https://gitlab.com/meltano/meltano/issues/885) Add docs for all extractors and loaders
- [#885](https://gitlab.com/meltano/meltano/issues/885) All plugin modal cards show docs text if they have docs
- [#733](https://gitlab.com/meltano/meltano/issues/733) Improve error feedback to be more specific when plugin installation errors occur

### Fixes

- [#923](https://gitlab.com/meltano/meltano/issues/923) Fix contributing release docs merge conflict issue

## 0.38.0 - (2019-08-21)

---

### New

- [#746](https://gitlab.com/meltano/meltano/issues/746) Add CTA to specific dashboard in "Add to Dashboard" sub-UI
- [#746](https://gitlab.com/meltano/meltano/issues/746) Add toast feedback on success, update, or error for schedules, reports, and dashboards
- [#814](https://gitlab.com/meltano/meltano/issues/814) Install Airflow via the Orchestration UI (we may do this in the background automatically in the future)

### Changes

- [#901](https://gitlab.com/meltano/meltano/issues/901) Update entities plugins to be alphabetically sorted for consistency with extractors ordering

### Fixes

- [#746](https://gitlab.com/meltano/meltano/issues/746) Prevent duplicate schedule, report, and dashboard creation if there is an existing item
- [#976](https://gitlab.com/meltano/meltano/issues/900) Fix fallback v976e Route changes will update page title in the web appfor Iso8601 dates/times
- [#903](https://gitlab.com/meltano/meltano/issues/903) Fix columns display issue for the base table in Analyze

### Breaks

## 0.37.2 - (2019-08-19)

---

### Fixes

- [#894](https://gitlab.com/meltano/meltano/issues/894) Fix issue with static asset paths

## 0.37.1 - (2019-08-19)

---

### Fixes

- [#894](https://gitlab.com/meltano/meltano/issues/894) Fix build issues with new Vue CLI 3 build process

## 0.37.0 - (2019-08-19)

---

### New

- [#763](https://gitlab.com/meltano/meltano/issues/763) Add inference to auto install related plugins after a user installs a specific extractor
- [#867](https://gitlab.com/meltano/meltano/issues/867) Add fallback values (if they aren't set in the `discovery.yml`) for `start date`, `start time`, and `end date` for all connectors so the user has potentially one less interaction to make per connector configuration

### Changes

- [#342](https://gitlab.com/meltano/meltano/issues/342) Swap UI app directory "webapp" and upgrade to Vue CLI 3
- [#882](https://gitlab.com/meltano/meltano/issues/882) Update navigation and subnavigation labels to verbs vs. nouns to inspire action and productivity when using the UI
- [#700](https://gitlab.com/meltano/meltano/issues/700) Update documentation to remove "\$" and trim spaces to make CLI command copy/paste easier
- [#878](https://gitlab.com/meltano/meltano/issues/878) Write a [tutorial to help users get started with PostgreSQL](http://www.meltano.com/docs/loaders.html#postgresql-database)
- [#883](https://gitlab.com/meltano/meltano/issues/883) Break Extractors and Loaders sections out in the docs
- [#889](https://gitlab.com/meltano/meltano/issues/889) Allow for githooks to lint on commit
- [#835](https://gitlab.com/meltano/meltano/issues/835) Pipeline name in Schedule creation will have an automatic default

### Fixes

- [#872](https://gitlab.com/meltano/meltano/issues/872) Updated `tap-marketo` and `tap-stripe` to leverage password input type while also improving the input type password fallback
- [#882](https://gitlab.com/meltano/meltano/issues/882) Fix recent minor regression regarding `Dashboard` routing
- [#858](https://gitlab.com/meltano/meltano/issues/858) Fix `job_state` bug so that ELT run status polling can properly resume as expected
- [#890](https://gitlab.com/meltano/meltano/issues/890) Fix implementation of default configuration setting to use less code

## 0.36.0 - (2019-08-12)

---

### New

- [#793](https://gitlab.com/meltano/meltano/issues/793) Add introduction module to Connector Settings to allow for helper text as far as signup and documentation links
- [#796](https://gitlab.com/meltano/meltano/issues/796) Add dropdown option to Connector Settings to allow for more defined UI interactions
- [#802](https://gitlab.com/meltano/meltano/issues/802) Add support for Query Filters over columns that are not selected
- [#855](https://gitlab.com/meltano/meltano/issues/855) Add empty state to Dashboards and cleaned up styling for consistency with Analyze's layout
- [#856](https://gitlab.com/meltano/meltano/issues/856) Add contextual information to the Analyze Connection UI to aid user understanding
- [#800](https://gitlab.com/meltano/meltano/issues/800) Add save success feedback for connectors, entities, and connections
- [#817](https://gitlab.com/meltano/meltano/issues/817) Add [Meltano explainer video](https://www.youtube.com/watch?v=2Glsf89WQ5w) to the front page of Meltano.com

### Changes

- [#794](https://gitlab.com/meltano/meltano/issues/794) Update Snowflake fields to have descriptions and utilize tooltip UI
- [#853](https://gitlab.com/meltano/meltano/issues/853) Improve UX for multi-attribute ordering (wider sub-UI for easier reading, clear drop target, and clearer drag animation for reenforcing sorting interaction)
- [#735](https://gitlab.com/meltano/meltano/issues/735) Update Entities UI to only display entity selection "Configure" CTAs for installed (vs. previously all) extractors
- [#548](https://gitlab.com/meltano/meltano/issues/548) Update Meltano mission, vision and path to v1 on [roadmap page](https://meltano.com/docs/roadmap.html) of Meltano.com
- [#824](https://gitlab.com/meltano/meltano/issues/824) Update `meltano select` to use the unique `tap_stream_id` instead of the `stream` property for filtering streams. This adds support for taps with multiple streams with the same name, like, for example, the ones produced by `tap-postgres` when tables with the same name are defined in different schemas.
- [#842](https://gitlab.com/meltano/meltano/issues/842) Collapse Deployment section in the docs to be under [Installation](https://meltano.com/docs/installation.html)

### Fixes

- [#855](https://gitlab.com/meltano/meltano/issues/855) Fix bug that duplicated a dashboard's `reportIds` that also prevented immediate UI feedback when reports were toggled (added or removed) from a dashboard via Analyze's "Add to Dashboard" dropdown
- [#851](https://gitlab.com/meltano/meltano/issues/851) Fix report saving and loading to work with filters and sortBy ordering
- [#852](https://gitlab.com/meltano/meltano/issues/852) Update Scheduling UI to have "Run" button at all times vs conditionally to empower users to run one-off ELT pipelines even if Airflow is installed
- [#852](https://gitlab.com/meltano/meltano/issues/852) Update Scheduling UI "Interval" column with CTA to install Airflow while communicating why via tooltip
- [#852](https://gitlab.com/meltano/meltano/issues/852) Fix initial Orchestration page hydration to properly reflect Airflow installation status
- [#831](https://gitlab.com/meltano/meltano/issues/831) Update `meltano elt` to exit with 1 and report dbt's exit code on an error message when dbt exits with a non-zero code.
- [#857](https://gitlab.com/meltano/meltano/issues/857) Update PluginDiscoveryService to use the cached `discovery.yml` when Meltano can not connect to `meltano.com` while trying to fetch a fresh version of the discovery file.
- [#850](https://gitlab.com/meltano/meltano/issues/850) Fix entities response so entities display as expected (as assumed this simple fix was due to our recent interceptor upgrade)
- [#800](https://gitlab.com/meltano/meltano/issues/800) Fix connector and connection settings to display saved settings by default while falling back and setting defaults if applicable

## 0.35.0 - (2019-08-05)

---

### New

- [!781](https://gitlab.com/meltano/meltano/merge_requests/781) Add new Advanced Tutorial on how to use tap-postgres with Meltano
- [#784](https://gitlab.com/meltano/meltano/issues/784) Add multiple attribute ordering with drag and drop ordering in the UI

### Changes

- [#784](https://gitlab.com/meltano/meltano/issues/784) As part of multiple attribute sorting and keeping the attributes and results sub-UIs in sync, we know autorun queries based on user interaction after the initial explicit "Run" button interaction

## 0.34.2 - (2019-08-01)

---

### Fixes

- [#821](https://gitlab.com/meltano/meltano/issues/821) Fix `meltano config` not properly loading settings defined in the `meltano.yml`
- [#841](https://gitlab.com/meltano/meltano/issues/841) Fix a problem when model names were mangled by the API

## 0.34.1 - (2019-07-30)

---

### Fixes

- [#834](https://gitlab.com/meltano/meltano/issues/834) Fixed a problem with the Meltano UI not having the proper API URL set

## 0.34.0 - (2019-07-29)

---

### New

- [#757](https://gitlab.com/meltano/meltano/issues/757) Update 'meltano permissions' to add support for GRANT ALL and FUTURE GRANTS on tables in schemas
- [#760](https://gitlab.com/meltano/meltano/issues/760) Update 'meltano permissions' to add support for granting permissions on VIEWs
- [#812](https://gitlab.com/meltano/meltano/issues/812) `meltano ui` will now stop stale Airflow workers when starting
- [#762](https://gitlab.com/meltano/meltano/issues/762) Added run ELT via the UI (manages multiple and simultaneous runs)
- [#232](https://gitlab.com/meltano/meltano/issues/232) Meltano now bundles Alembic migrations to support graceful database upgrades

### Changes

- [#828](https://gitlab.com/meltano/meltano/issues/828) Docker installation instructions have been dogfooded, clarified, and moved to Installation section
- [#944](https://gitlab.com/meltano/meltano/issues/944) Update the Transform step's default to "Skip"

### Fixes

- [#807](https://gitlab.com/meltano/meltano/issues/807) Fix filter input validation when editing saved filters
- [#822](https://gitlab.com/meltano/meltano/issues/822) Fix pipeline schedule naming via slugify to align with Airflow DAG naming requirements
- [#820](https://gitlab.com/meltano/meltano/issues/820) Fix `meltano select` not properly connecting to the system database
- [#787](https://gitlab.com/meltano/meltano/issues/787) Fix results sorting to support join tables
- [#832](https://gitlab.com/meltano/meltano/issues/832) Fix schedule creation endpoint to return properly typed response (this became an issue as a result of our recent case conversion interceptor)
- [#819](https://gitlab.com/meltano/meltano/issues/819) Running the Meltano UI using gunicorn will properly update the system database

## 0.33.0 - (2019-07-22)

---

### New

- [#788](https://gitlab.com/meltano/meltano/issues/788) Reydrate filters in Analyze UI after loading a saved report containing filters

### Changes

- [#804](https://gitlab.com/meltano/meltano/issues/804) Connection set in the Design view are now persistent by Design

### Fixes

- [#788](https://gitlab.com/meltano/meltano/issues/788) Properly reset the default state of the Analyze UI so stale results aren't displayed during a new analysis
- [!806](https://gitlab.com/meltano/meltano/merge_requests/806) Fix filters editing to prevent input for `is_null` and `is_not_null` while also ensuring edits to existing filter expressions types adhere to the same preventitive input.
- [#582](https://gitlab.com/meltano/meltano/issues/582) Remove the `export` statements in the default `.env` initialized by `meltano init`.
- [#816](https://gitlab.com/meltano/meltano/issues/816) Fix `meltano install` failing when connections where specified in the `meltano.yml`
- [#786](https://gitlab.com/meltano/meltano/issues/786) Fixed an issue with the SQL engine would mixup table names with join/design names
- [#808](https://gitlab.com/meltano/meltano/issues/808) Fix filter aggregate value with enforced number via `getQueryPayloadFromDesign()` as `input type="number"` only informs input keyboards on mobile, and does not enforce the Number type as expected

## 0.32.2 - (2019-07-16)

---

### New

- [#759](https://gitlab.com/meltano/meltano/issues/759) Added filtering functionality to the Analyze UI while additionally cleaning it up from a UI/UX lens

## 0.32.1 - (2019-07-15)

---

### Fixes

- [#792](https://gitlab.com/meltano/meltano/issues/792) Fix an error when trying to schedule an extractor that didn't expose a `start_date`.

## 0.32.0 - (2019-07-15)

---

### New

- [!718](https://gitlab.com/meltano/meltano/merge_requests/718) Add support for filters (WHERE and HAVING clauses) to MeltanoQuery and Meltano's SQL generation engine
- [#748](https://gitlab.com/meltano/meltano/issues/748) Added the `Connections` plugin to move the Analyze connection settings to the system database
- [#748](https://gitlab.com/meltano/meltano/issues/748) Added the `meltano config` command to manipulate a plugin's configuration

### Fixes

[!726](https://gitlab.com/meltano/meltano/merge_requests/726) Fixed InputDateIso8601's default value to align with HTML's expected empty string default

## 0.31.0 - (2019-07-08)

---

### New

- [#766](https://gitlab.com/meltano/meltano/issues/766) Add Codeowners file so that the "approvers" section on MRs is more useful for contributors
- [#750](https://gitlab.com/meltano/meltano/issues/750) Various UX updates (mostly tooltips) to make the configuration UI for scheduling orchestration easier to understand
- [#739](https://gitlab.com/meltano/meltano/issues/739) Updated `discovery.yml` for better consistency of UI order within each connector's settings (authentication -> contextual -> start/end dates). Improved various settings' `kind`, `label`, and `description`. Added a `documentation` prop to provide a documentation link for involved settings (temp until we have better first class support for more complex setting types)

### Fixes

- [#737](https://gitlab.com/meltano/meltano/issues/737) Fixed UI flash for connector settings when installation is complete but `configSettings` has yet to be set
- [#751](https://gitlab.com/meltano/meltano/issues/751) Fixed the Orchestrations view by properly checking if Airflow is installed so the correct directions display to the user

## 0.30.0 - (2019-07-01)

---

### New

- [#736](https://gitlab.com/meltano/meltano/issues/736) Add "Cancel", "Next", and a message to the entities UI when an extractor doesn't support discovery and thus entity selection
- [#730](https://gitlab.com/meltano/meltano/issues/730) Updated Analyze Models page UI with improved content organization so it is easier to use
- [#710](https://gitlab.com/meltano/meltano/issues/710) Updated connector (extractor and loader) settings with specific control type (text, password, email, boolean, and date) per setting, added form validation, and added an inference by default for password and token fields as a protective measure
- [#719](https://gitlab.com/meltano/meltano/issues/719) Added InputDateIso8601.vue component to standardize date inputs in the UI while ensuring the model data remains in Iso8601 format on the frontend.
- [#643](https://gitlab.com/meltano/meltano/issues/643) Updated `minimallyValidated` computeds so that new users are intentionally funneled through the pipelines ELT setup UI (previously they could skip past required steps)
- [#752](https://gitlab.com/meltano/meltano/issues/752) Fix the schedule having no start_date when the extractor didn't expose a `start_date` setting

### Fixes

- [!703](https://gitlab.com/meltano/meltano/merge_requests/703) Fix `ScheduleService` instantiation due to signature refactor

## 0.29.0 - (2019-06-24)

---

### New

- [#724](https://gitlab.com/meltano/meltano/issues/724) Add the `model-gitlab-ultimate` plugin to Meltano. It includes .m5o files for analyzing data available for Gitlab Ultimate or Gitlab.com Gold accounts (e.g. Epics, Epic Issues, etc) fetched using the Gitlab API. Repository used: https://gitlab.com/meltano/model-gitlab-ultimate
- [#723](https://gitlab.com/meltano/meltano/issues/723) Add proper signage and dedicated sub-navigation area in views/pages. Standardized the view -> sub-view markup relationships for consistent layout. Directory refactoring for improved organization.
- [#612](https://gitlab.com/meltano/meltano/issues/612) Move the plugins' configuration to the database, enabling configuration from the UI

### Changes

- [#636](https://gitlab.com/meltano/meltano/issues/636) Refactored connector logo related logic into a ConnectorLogo component for code cleanliness, reusability, and standardization
- [#728](https://gitlab.com/meltano/meltano/issues/728) Change error notification button link to open the bugs issue template

### Fixes

- [#718](https://gitlab.com/meltano/meltano/issues/718) Fix dynamically disabled transforms always running. Transforms can now be dynamically disabled inside a dbt package and Meltano will respect that. It will also respect you and your time.
- [#684](https://gitlab.com/meltano/meltano/issues/684) Enables WAL on SQLite to handle concurrent processes gracefully
- [#732](https://gitlab.com/meltano/meltano/issues/732) Fix plugin installation progress bar that wasn't updating upon installation completion

## 0.28.0 - (2019-06-17)

---

### New

- [!683](https://gitlab.com/meltano/meltano/issues/683) Add `--start-date` to `meltano schedule` to give the control over the catch up logic to the users
- [#651](https://gitlab.com/meltano/meltano/issues/651) Added model installation in the Analyze UI to bypass an otherwise "back to the CLI step"
- [#676](https://gitlab.com/meltano/meltano/issues/676) Add pipeline schedule UI for viewing and saving pipeline schedules for downstream use by Airflow/Orchestration

### Changes

- [#708](https://gitlab.com/meltano/meltano/issues/708) Enable `tap-gitlab` to run using Gitlab Ultimate and Gitlab.com Gold accounts and extract Epics and Epic Issues.
- [#711](https://gitlab.com/meltano/meltano/issues/711) Add new call to action for submitting an issue on docs site
- [#717](https://gitlab.com/meltano/meltano/issues/717) Enable `dbt-tap-gitlab` to run using Gitlab Ultimate and Gitlab.com Gold accounts and generate transformed tables that depend on Epics and Epic Issues.

### Fixes

- [#716](https://gitlab.com/meltano/meltano/issues/716) Fix entities UI so only installed extractors can edit selections
- [#715](https://gitlab.com/meltano/meltano/issues/715) Remove reimport of Bulma in `/orchestration` route to fix borked styling

## 0.27.0 - (2019-06-10)

---

### New

- [!640](https://gitlab.com/meltano/meltano/merge_requests/640) Google Analytics logo addition for recent tap-google-analytics Extractor addition
- [#671](https://gitlab.com/meltano/meltano/issues/671) Add the `tap-google-analytics` transform to Meltano. It is using the dbt package defined in https://gitlab.com/meltano/dbt-tap-google-analytics
- [#672](https://gitlab.com/meltano/meltano/issues/672) Add the `model-google-analytics` plugin to Meltano. It includes .m5o files for analyzing data fetched from the Google Analytics Reporting API. Repository used: https://gitlab.com/meltano/model-google-analytics
- [#687](https://gitlab.com/meltano/meltano/issues/687) Implemented a killswitch to prevent undefined behaviors when a Meltano project is not compatible with the installed `meltano` version

### Fixes

- [#661](https://gitlab.com/meltano/meltano/issues/661) Fixed empty UI for extractors that lack configuration settings by providing feedback message with actionable next steps
- [#663](https://gitlab.com/meltano/meltano/issues/663) Fixed Airflow error when advancing to Orchestration step after installing and saving a Loader configuration
- [#254](https://gitlab.com/meltano/meltano/issues/254) Fixed `meltano init` not working on terminal with cp1252 encoding
- [#254](https://gitlab.com/meltano/meltano/issues/254) Fixed `meltano add/install` crashing on Windows
- [#664](https://gitlab.com/meltano/meltano/issues/664) Minor CSS fix ensuring Airflow UI height is usable (side-effect of recent reparenting)
- [#679](https://gitlab.com/meltano/meltano/issues/679) Fix an issue with `meltano select` emitting duplicate properties when the property used the `anyOf` type
- [#650](https://gitlab.com/meltano/meltano/issues/650) Add `MELTANO_DISABLE_TRACKING` environment variable to disable all tracking
- [#670](https://gitlab.com/meltano/meltano/issues/670) Update tests to not send tracking events

## 0.26.0 - (2019-06-03)

---

### New

- [#603](https://gitlab.com/meltano/meltano/issues/603) `meltano select` now supports raw JSON Schema as a valid Catalog
- [#537](https://gitlab.com/meltano/meltano/issues/537) Add Extractor for Google Analytics (`tap-google-analytics`) to Meltano. It uses the tap defined in https://gitlab.com/meltano/tap-google-analytics/

### Changes

- [#621](https://gitlab.com/meltano/meltano/issues/621) Added new tutorial for tap-gitlab
- [#657](https://gitlab.com/meltano/meltano/issues/657) Update Analyze page to have single purpose views

### Fixes

- [#645](https://gitlab.com/meltano/meltano/issues/645) Fixed confusion around Loader Settings and Analytics DB Connector Settings
- [#580](https://gitlab.com/meltano/meltano/issues/580) Fixed `project_compiler` so the Analyze page can properly display custom topics
- [#658](https://gitlab.com/meltano/meltano/issues/658) Fixed the Analyze page when no models are present
- [#603](https://gitlab.com/meltano/meltano/issues/603) Fix an issue where `meltano select` would incorrectly report properties as excluded
- [#603](https://gitlab.com/meltano/meltano/issues/603) Fix an issue where `meltano select` incorrectly flatten nested properties
- [#553](https://gitlab.com/meltano/meltano/issues/553) Fix an issue where running `meltano select --list` for the first time would incorrectly report properties

### Break

## 0.25.0 - (2019-05-28)

---

### New

- [#586](https://gitlab.com/meltano/meltano/issues/586) `meltano ui` now automatically start Airflow if installed; Airflow UI available at `Orchestration`.
- [#592](https://gitlab.com/meltano/meltano/issues/592) Added baseline UX feedback via toast for uncaught API response errors with a link to "Submit Bug"
- [#642](https://gitlab.com/meltano/meltano/issues/642) Improved UX during extractor plugin installation so settings can be configured _during_ installation as opposed to waiting for the (typically lengthy) install to complete
- [!647](https://gitlab.com/meltano/meltano/merge_requests/647) Added preloader for occasional lengthy extractor loading and added feedback for lengthy entities loading
- [#645](https://gitlab.com/meltano/meltano/issues/645) Added an Analyze landing page to facilitate future sub-UIs including the Analyze database settings; Added proper Loader Settings UI.

### Fixes

- [#645](https://gitlab.com/meltano/meltano/issues/645) Fixed confusion around Loader Settings and Analyze database settings

## 0.24.0 - (2019-05-06)

---

### New

- [#622](https://gitlab.com/meltano/meltano/issues/622) Added ELT flow UI Routes & Deep Linking to advance user through next steps after each step's save condition vs. requiring them to manually click the next step to advance
- [#598](https://gitlab.com/meltano/meltano/issues/598) Updated color and greyscale use in the context of navigation and interactive elements to better communicate UI hierarchy
- [#607](https://gitlab.com/meltano/meltano/issues/607) Add "All/Default/Custom" button bar UI for improved entities selection UX
- [#32](https://gitlab.com/meltano/meltano-marketing/issues/32) Integrate Algolia Search for docs
- [#590](https://gitlab.com/meltano/meltano/issues/590) Add documentation for deploying Meltano in ECS
- [#628](https://gitlab.com/meltano/meltano/issues/628) Add documentation for tap-mongodb
- [!605](https://gitlab.com/meltano/meltano/merge_requests/605) Added tooltips for areas of UI that are WIP for better communication of a feature's status

### Changes

- [375](https://gitlab.com/meltano/meltano/issues/375) Meltano can now run on any host/port

### Fixes

- [#595](https://gitlab.com/meltano/meltano/issues/595) Fix `meltano invoke` not working properly with `dbt`
- [#606](https://gitlab.com/meltano/meltano/issues/606) Fix `SingerRunner.bookmark_state()` to properly handle and store the state output from Targets as defined in the Singer.io Spec.

## 0.23.0 - (2019-04-29)

---

### New

- [#32](https://gitlab.com/meltano/meltano-marketing/issues/32) Integrate Algolia Search for docs

### Changes

- [#522](https://gitlab.com/meltano/meltano/issues/522) Update Carbon tutorial with new instructions and screenshots

## 0.22.0 - (2019-04-24)

---

### New

- [#477](https://gitlab.com/meltano/meltano/issues/477) Add ability for users to sign up for email newsletters
- [!580](https://gitlab.com/meltano/meltano/merge_requests/580) Add sorting to plugins for improved UX, both UI via extractors/loaders/etc. and `meltano discover all` benefit from sorted results
- [!528](https://gitlab.com/meltano/meltano/issues/528) Add documentation for RBAC alpha feature and environment variables

### Changes

- [#588](https://gitlab.com/meltano/meltano/issues/588) Updated core navigation and depth hierarchy styling to facilitate main user flow and improved information architecture
- [#591](https://gitlab.com/meltano/meltano/issues/591) Revert #484: remove `meltano ui` being run outside a Meltano project.
- [#584](https://gitlab.com/meltano/meltano/issues/584) Initial v1 for enabling user to setup ELT linearly through the UI via a guided sequence of steps

### Fixes

- [#600](https://gitlab.com/meltano/meltano/issues/600) Fix a bug with meltano select when the extractor would output an invalid schema
- [#597](https://gitlab.com/meltano/meltano/issues/597) Automatically open the browser when `meltano ui` is run

## 0.21.0 - (2019-04-23)

---

### New

- [#477](https://gitlab.com/meltano/meltano/issues/477) Add ability for users to sign up for email newsletters

### Changes

- [#591](https://gitlab.com/meltano/meltano/issues/591) Revert #484: remove `meltano ui` being run outside a Meltano project.

## 0.20.0 - (2019-04-15)

---

### New

- Add documentation on custom transformations and models. Link to Tutorial: https://www.meltano.com/tutorials/create-custom-transforms-and-models.html

## 0.19.1 - (2019-04-10)

---

### New

- [#539](https://gitlab.com/meltano/meltano/issues/539) Add Tutorial for "Using Jupyter Notebooks" with Meltano
- [#534](https://gitlab.com/meltano/meltano/issues/534) Add UI entity selection for a given extractor
- [#520](https://gitlab.com/meltano/meltano/issues/520) Add v1 UI for extractor connector settings
- [#486](https://gitlab.com/meltano/meltano/issues/486) Add the `model-gitlab` plugin to Meltano. It includes .m5o files for analyzing data fetched using the Gitlab API. Repository used: https://gitlab.com/meltano/model-gitlab
- [#500](https://gitlab.com/meltano/meltano/issues/500) Add the `model-stripe` plugin to Meltano. It includes .m5o files for analyzing data fetched using the Stripe API. Repository used: https://gitlab.com/meltano/model-stripe
- [#440](https://gitlab.com/meltano/meltano/issues/440) Add the `model-zuora` plugin to Meltano. It includes .m5o files for analyzing data fetched using the Zuora API. Repository used: https://gitlab.com/meltano/model-zuora
- [#541](https://gitlab.com/meltano/meltano/issues/541) Add a 404 page for missing routes on the web app

### Fixes

- [#576](https://gitlab.com/meltano/meltano/issues/576) Fix switching between designs now works
- [#555](https://gitlab.com/meltano/meltano/issues/555) Fix `meltano discover` improperly displaying plugins
- [#530](https://gitlab.com/meltano/meltano/issues/530) Fix query generation for star schemas
- [#575](https://gitlab.com/meltano/meltano/issues/575) Move Airflow configuration to .meltano/run/airflow
- [#571](https://gitlab.com/meltano/meltano/issues/571) Fix various routing and API endpoint issues related to recent `projects` addition

## 0.19.0 - (2019-04-08)

---

### New

- [#513](https://gitlab.com/meltano/meltano/issues/513) Added initial e2e tests for the UI
- [#431](https://gitlab.com/meltano/meltano/issues/431) Add the `tap-zendesk` transform to Meltano. It is using the dbt package defined in https://gitlab.com/meltano/dbt-tap-zendesk
- [484](https://gitlab.com/meltano/meltano/issues/484) Updated `meltano ui` to automatically launch the UI, and projects from the UI (previously only an option in the CLI)
- [#327](https://gitlab.com/meltano/meltano/issues/327) Add `meltano add --custom` switch to enable integration of custom plugins
- [#540](https://gitlab.com/meltano/meltano/issues/540) Add CHANGELOG link in intro section of the docs
- [#431](https://gitlab.com/meltano/meltano/issues/431) Add the `model-zendesk` plugin to Meltano. It includes .m5o files for analyzing data fetched using the Zendesk API. Repository used: https://gitlab.com/meltano/model-zendesk
- [!544](https://gitlab.com/meltano/meltano/merge_requests/544) Add support for extracting data from CSV files by adding [tap-csv](https://gitlab.com/meltano/tap-csv) to Meltano
- [#514](https://gitlab.com/meltano/meltano/issues/514) Add 'airflow' orchestrators plugin to enable scheduling
- Add the `tap-zuora` transform to Meltano. It is using the dbt package defined in https://gitlab.com/meltano/dbt-tap-zuora

### Changes

- [#455](https://gitlab.com/meltano/meltano/issues/455) Add documentation about `target-snowflake`

### Fixes

- [#507](https://gitlab.com/meltano/meltano/issues/507) Ensure design name and table name don't need to match so multiple designs can leverage a single base table
- [#551](https://gitlab.com/meltano/meltano/issues/551) Fix HDA queries generated when an attribute is used both as a column and as an aggregate.
- [#559](https://gitlab.com/meltano/meltano/issues/559) Add support for running custom transforms for taps without default dbt transforms.

## 0.18.0 - (2019-04-02)

---

### New

- [#432](https://gitlab.com/meltano/meltano/issues/432) Add the `tap-zuora` transform to Meltano. It is using the dbt package defined in https://gitlab.com/meltano/dbt-tap-zuora

### Changes

- Remove Snowflake references from advanced tutorial.
- [#2 dbt-tap-zuora](https://gitlab.com/meltano/dbt-tap-zuora/issues/2) Remove custom SFDC related attributes from Zuora Account and Subscription Models
- Update [Contributing - Code Style](https://meltano.com/docs/contributing.html#code-style) documentation to including **pycache** troubleshooting

### Fixes

- [#529](https://gitlab.com/meltano/meltano/issues/529) Resolve "SFDC Tutorial - ELT Fails due to invalid schema.yml" by [#4 dbt-tap-salesforce](https://gitlab.com/meltano/dbt-tap-salesforce/issues/4) removing the schema.yml files from the dbt models for tap-salesforce.
- [#502](https://gitlab.com/meltano/meltano/issues/502) Fix the situation where an m5o has no joins, the design still will work.

## 0.17.0 - (2019-03-25)

---

### New

- [#485](https://gitlab.com/meltano/meltano/issues/485) Added various UI unit tests to the Analyze page
- [#370](https://gitlab.com/meltano/meltano/issues/370) Enabled authorization using role-based access control for Designs and Reports

### Changes

- [#283](https://gitlab.com/meltano/meltano/issues/283) Silence pip's output when there is not error
- [#468](https://gitlab.com/meltano/meltano/issues/468) Added reminder in docs regarding the need for `source venv/bin/activate` in various situations and added minor copy updates

### Fixes

- [#433](https://gitlab.com/meltano/meltano/issues/433) Add the `sandbox` configuration to `tap-zuora`.
- [#501](https://gitlab.com/meltano/meltano/issues/501) Fix `meltano ui` crashing when the OS ran out of file watcher.
- [#510](https://gitlab.com/meltano/meltano/issues/510) Fix an issue when finding the current Meltano project in a multi-threaded environment.
- [#494](https://gitlab.com/meltano/meltano/issues/494) Improved documentation around tutorials and Meltano requirements
- [#492](https://gitlab.com/meltano/meltano/issues/492) A few small contextual additions to help streamline the release process
- [#503](https://gitlab.com/meltano/meltano/issues/503) Fix a frontend sorting issue so the backend can properly generate an up-to-date query

## 0.16.0 - (2019-03-18)

---

### New

- Add support for extracting data from Gitlab through the updated tap-gitlab (https://gitlab.com/meltano/tap-gitlab)
- Add the `tap-gitlab` transform to Meltano. It is using the dbt package defined in https://gitlab.com/meltano/dbt-tap-gitlab
- Add "Copy to Clipboard" functionality to code block snippets in the documentation
- Add the `tap-stripe` transform to Meltano. It is using the dbt package defined in https://gitlab.com/meltano/dbt-tap-stripe
- Add new command `meltano add model [name_of_model]`
- Add models to the available plugins

### Changes

- Various documentation [installation and tutorial improvements](https://gitlab.com/meltano/meltano/issues/467#note_149858308)
- Added troubleshooting button to help users add context to a pre-filled bug issue

### Fixes

- Fix the API database being mislocated
- Replaced the stale Meltano UI example image in the Carbon Emissions tutorial
- 473: Fix the docker image (meltano/meltano) from failing to expose the API

## 0.15.1 - (2019-03-12)

---

### Fixes

- locks down dependencies for issues with sqlalchemy snowflake connector

## 0.15.0 - (2019-03-11)

---

### New

- Add Salesforce Tutorial to the docs
- Add documentation for the permissions command
- Add tracking for the `meltano ui` command

### Fixes

- Updated analytics to properly recognize SPA route changes as pageview changes

## 0.14.0 - (2019-03-04)

---

### New

- Update stages table style in docs
- Add custom transforms and models tutorial to the docs

### Changes

- Add api/v1 to every route
- Update DbtService to always include the my_meltano_project model when transform runs

### Fixes

- Resolved duplicate display issue of Dashboards and Reports on the Files page
- Removed legacy `carbon.dashboard.m5o` (regression from merge)
- Updated dashboards and reports to use UI-friendly name vs slugified name
- Fix minor clipped display issue of right panel on `/settings/database`
- Fix minor display spacing in left panel of Settings
- Fix dashboard page to properly display a previously active dashboard's updated reports
- Fix pre-selected selections for join aggregates when loading a report
- Fix charts to display multiple aggregates (v1)
- Fix 404 errors when refreshing the frontend
- Fix a regression where the Topics would not be shown in the Files page

## 0.13.0 - (2019-02-25)

---

### New

- Add the `tap-salesforce` transform to Meltano. It is using the dbt package defined in https://gitlab.com/meltano/dbt-tap-salesforce
- Add m5o model and tables for tap-salesforce
- Updated the deep-link icon (for Dashboards/Reports on the Files page)

### Changes

- Polished the RBAC view, making it clearer the feature is experimental.
- Rename "Models" to "Topics"
- Use the current connection's schema when generating queries at run time for Postgres Connections.
- Add support for multiple Aggregates over the same attribute when generating HDA queries.

## 0.12.0 - (2019-02-21)

---

### New

- UI cleanup across routes (Analyze focus) and baseline polish to mitigate "that looks off comments"
- Update installation and contributing docs
- Meltano implement role-based access control - [!368](https://gitlab.com/meltano/meltano/merge_requests/368)
- Add version CLI commands for checking current Meltano version
- Add deep linking to dashboards
- Add deep linking to reports

### Fixes

- Fixed a problem when environment variables where used as default values for the CLI - [!390](https://gitlab.com/meltano/meltano/merge_requests/390)
- Fixed dashboards initial load issue due to legacy (and empty) `carbon.dashboard.m5o` file
- New standardized approach for `.m5o` id generation (will need to remove any dashboard.m5o and report.m5o)

## 0.11.0 - (2019-02-19)

---

### New

- Update installation and contributing docs
- Add support for generating Hyper Dimensional Aggregates (HDA)
- Add internal Meltano classes for representing and managing Designs, Table, Column, Aggregate, Definitions, and Query definitions

### Changes

- Move core functionality out of `api/controllers` to `/core/m5o` (for m5o and m5oc management) and `/core/sql` (for anything related to sql generation)

### Fixes

- Fixed a problem when environment variables where used as default values for the CLI - [!390](https://gitlab.com/meltano/meltano/merge_requests/390)

## 0.10.0 - (2019-02-12)

---

### New

- Add gunicorn support for Meltano UI as a WSGI application - [!377](https://gitlab.com/meltano/meltano/merge_requests/377)
- Meltano will now generate the minimal joins when building SQL queries - [!382](https://gitlab.com/meltano/meltano/merge_requests/382)

### Changes

- Add analytics to authentication page
- Meltano will now use SQLite for the job log. See https://meltano.com/docs/architecture.html#job-logging for more details.
- Removed manual `source .env` step in favor of it running automatically

### Fixes

- Meltano will correctly source the `.env`
- fixed charts to render as previously they were blank
- Fixed Analyze button groupd CSS to align as a single row

### Breaks

- Meltano will now use SQLite for the job log. See https://meltano.com/docs/architecture.html#job-logging for more details.
- URL routing updates ('/model' to '/files', removed currently unused '/extract', '/load', '/transform' and '/project/new')

## 0.9.0 - (2019-02-05)

---

### New

- add ability to save reports
- add ability to update an active report during analysis
- add ability to load reports
- add dashboards page and related add/remove report functionality

### Changes

- Generate default `Meltano UI` connection for the `meltano.db` SQLite DB when a new project is created with `meltano init`
- updated main navigation to Files, Analysis, and Dashboards
- Update the `meltano permissions grant` command to fetch the existing permissions from the Snowflake server and only return sql commands for permissions not already assigned
- Add `--diff` option to the `meltano permissions grant` command to get a full diff with the permissions already assigned and new ones that must be assigned

### Fixes

- Entry model definition correctly defines `region_id`.
- Updated the Fundamentals documentation section regarding reports
- Fixed Files page for empty state of Dashboards and Reports
- Fixed Analyze page's left column to accurately preselect columns and aggregates after loading a report

## 0.8.0 - (2019-01-29)

---

### New

- Add tracking of anonymous `meltano cli` usage stats to Meltano's Google Analytics Account
- Add `project_config.yml` to all meltano projects to store concent for anonymous usage tracking and the project's UUID

### Changes

- Add `--no_usage_stats` option to `meltano init <project_name>` to allow users to opt-out from anonymous usage stats tracking
- Bundled Meltano models are now SQLite compatible.

## 0.7.0 - (2019-01-22)

---

### New

- Added basic authentication support for meltano ui.
- Meltano will now automatically source the .env
- Updated docs with `.m5o` authoring requirements and examples
- add support for timeframes in tables
- add basic analytics to understand usage
- add disabled UI for the lack of timeframes support in sqlite
- update Results vs. SQL UI focus based on a results response or query update respectively

### Changes

- Meltano will now discover components based on `https://meltano.com/discovery.yml`
- sample designs are now packaged with meltano

### Fixes

- Updated mobile menu to work as expected
- Updated tutorial docs with improved CLI commands and fixed the host setting to `localhost`

## 0.6.1 - (2019-01-15)

---

## 0.6.0 - (2019-01-15)

---

### New

- add new command `meltano add transform [name_of_dbt_transformation]`
- add transforms to the available plugins

### Changes

- Auto install missing plugins when `meltano elt` runs
- Terminology updates for simpler understanding

### Fixes

- Edit links on the bottom of doc pages are working now

### Breaks

- Updated docs tutorial bullet regarding inaccurate "Validate" button

## 0.5.0 - (2019-01-09)

---

### New

- ensure `meltano init <project-name>` runs on windows
- settings ui now provides sqlite-specific controls for sqlite dialect
- add `target-sqlite` to available loaders for meltano projects
- add new command `meltano add transformer [name_of_plugin]`
- add transformers (dbt) to the available plugins

### Changes

- extractors and loaders are arguments in the elt command instead of options
- `meltano www` is now `meltano ui`
- remove dbt installation from `meltano init`
- move everything dbt related under `transform/`
- update `meltano elt` to not run transforms by default
- update `meltano elt` to auto generate the job_id (job_id has been converted to an optional argument)

### Fixes

- left joins now work correctly in analyze.
- fixed broken sql toggles in analyze view
- fixed sql output based on sql toggles in analyze view

## 0.4.0 - (2019-01-03)

---

### New

- add Using Superset with Meltano documentation

## 0.3.3 - (2018-12-21)

---

## 0.3.2 - (2018-12-21)

---

## 0.3.1 - (2018-12-21)

---

### Changes

- add default models for 'tap-carbon-intensity'.
- Meltano Analyze is now part of the package.
- removes database dependency from Meltano Analyze and uses .ma files
- update the error message when using Meltano from outside a project - [!238](https://gitlab.com/meltano/meltano/merge_requests/238)

## 0.3.0 - (2018-12-18)

---

### New

- updated Settings view so each database connection can be independently disconnected
- add `meltano select` to manage what is extracted by a tap.

### Changes

- documentation site will utilize a new static site generation tool called VuePress

- meltano.com will be deployed from the meltano repo

### Fixes

- model dropdown now updates when updating database (no longer requires page refresh)
- prevent model duplication that previously occurred after subsequent "Update Database" clicks

## 0.2.2 - (2018-12-11)

---

### Changes

- documentation site will utilize a new static site generation tool called VuePress
- first iteration of joins (working on a small scale)

## 0.2.1 - (2018-12-06)

---

### Fixes

- resolve version conflict for `idna==2.7`
- fix the `discover` command in the docker images
- fix the `add` command in the docker images
- fix module not found for meltano.core.permissions.utils

## 0.2.0 - (2018-12-04)

---

### New

- add `meltano permissions grant` command for generating permission queries for Postgres and Snowflake - [!90](https://gitlab.com/meltano/meltano/merge_requests/90)
- add 'tap-stripe' to the discovery

### Changes

- demo with [carbon intensity](https://gitlab.com/meltano/tap-carbon-intensity), no API keys needed
- .ma file extension WIP as alternative to lkml

### Fixes

- fix order in Meltano Analyze

## 0.1.4 - (2018-11-27)

### Fixes

- add default values for the 'www' command - [!185](https://gitlab.com/meltano/meltano/merge_requests/185)
- add CHANGELOG.md
- fix a problem with autodiscovery on taps - [!180](https://gitlab.com/meltano/meltano/merge_requests/180)

### Changes

- move the 'api' extra package into the default package
- add 'tap-fastly' to the discovery

---

## 0.1.3

### Changes

- remove `setuptools>=40` dependency
- `meltano` CLI is now in the `meltano` package

## 0.1.2

### Fixes

- target output state is now saved asynchronously

## 0.1.1

### Changes

- initial release<|MERGE_RESOLUTION|>--- conflicted
+++ resolved
@@ -10,13 +10,10 @@
 
 ### New
 
-<<<<<<< HEAD
 - [#2299](https://gitlab.com/meltano/meltano/-/issues/2299) Introduces stream map support for `meltano run` via a new Singer compatible Mapper plugin type.
 - [#2205](https://gitlab.com/meltano/meltano/-/issues/2205) Add `container_spec` for commands
 - [#2454](https://gitlab.com/meltano/meltano/-/issues/2454) Added Great Expectations utility
 
-=======
->>>>>>> 962db33b
 ### Changes
 
 ### Fixes
