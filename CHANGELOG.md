# CHANGELOG

All notable changes to this project will be documented in this file.
This project adheres to [Semantic Versioning](http://semver.org/) and [Keep a Changelog](http://keepachangelog.com/).



## Unreleased
---

### New

### Changes
<<<<<<< HEAD
=======
* documentation site will utilize a new static site generation tool called VuePress
>>>>>>> 7d8d21a9

### Fixes
* model dropdown now updates when updating database (no longer requires page refresh)

### Breaks


## 0.2.2 - (2018-12-11)
---

### Changes

* documentation site will utilize a new static site generation tool called VuePress
* first iteration of joins (working on a small scale)


## 0.2.1 - (2018-12-06)
---

### Fixes
* resolve version conflict for `idna==2.7`
* fix the `discover` command in the docker images
* fix the `add` command in the docker images
* fix module not found for meltano.core.permissions.utils


## 0.2.0 - (2018-12-04)
---

### New
* add `meltano permissions grant` command for generating permission queries for Postgres and Snowflake - [!90](https://gitlab.com/meltano/meltano/merge_requests/90)
* add 'tap-stripe' to the discovery

### Changes
* demo with [carbon intensity](https://gitlab.com/meltano/tap-carbon-intensity), no API keys needed
* .ma file extension WIP as alternative to lkml

### Fixes
* fix order in Meltano Analyze


## 0.1.4 - (2018-11-27)

### Fixes
* add default values for the 'www' command - [!185](https://gitlab.com/meltano/meltano/merge_requests/185)
* add CHANGELOG.md
* fix a problem with autodiscovery on taps - [!180](https://gitlab.com/meltano/meltano/merge_requests/180)

### Changes
* move the 'api' extra package into the default package
* add 'tap-fastly' to the discovery

---

## 0.1.3

### Changes
* remove `setuptools>=40` dependency
* `meltano` CLI is now in the `meltano` package

## 0.1.2

### Fixes
* target output state is now saved asynchronously

## 0.1.1

### Changes
* initial release<|MERGE_RESOLUTION|>--- conflicted
+++ resolved
@@ -11,10 +11,7 @@
 ### New
 
 ### Changes
-<<<<<<< HEAD
-=======
 * documentation site will utilize a new static site generation tool called VuePress
->>>>>>> 7d8d21a9
 
 ### Fixes
 * model dropdown now updates when updating database (no longer requires page refresh)
