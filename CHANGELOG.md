--- conflicted
+++ resolved
@@ -12,11 +12,8 @@
 
 ### Changes
 
-<<<<<<< HEAD
 - [#1987](https://gitlab.com/meltano/meltano/-/issues/1987) Restore GitLab and Zendesk data sources in UI
-=======
 - [#2005](https://gitlab.com/meltano/meltano/-/issues/2005) Add "Don't see your data source here?" option in UI
->>>>>>> 17a8e645
 
 ### Fixes
 
