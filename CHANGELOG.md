--- conflicted
+++ resolved
@@ -12,12 +12,9 @@
 
 ### Changes
 
-<<<<<<< HEAD
 - [#1987](https://gitlab.com/meltano/meltano/-/issues/1987) Restore GitLab and Zendesk data sources in UI
 - [#2005](https://gitlab.com/meltano/meltano/-/issues/2005) Add "Don't see your data source here?" option in UI
-=======
 - [#2008](2008-clarify-that-pipelines-ui-only-supports-target-postgres) Clarify that pipelines UI only supports target-postgres
->>>>>>> 582e3a3a
 
 ### Fixes
 
