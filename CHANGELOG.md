# CHANGELOG

All notable changes to this project will be documented in this file.
This project adheres to [Semantic Versioning](http://semver.org/) and [Keep a Changelog](http://keepachangelog.com/).

## Unreleased

---

### New

### Changes

- [#1013](https://gitlab.com/meltano/meltano/issues/1013) Toast initialization and analytics initialization cleanup

### Fixes
- [#1050](https://gitlab.com/meltano/meltano/issues/1050) Fix a bug where the Job log would be created before the `transform` are run.

- [#1122](https://gitlab.com/meltano/meltano/issues/1122) `meltano elt` will now properly run when using `target-snowflake`.

### Breaks

## 1.1.0 - (2019-10-16)

---

### New

- Compress meltano-logo.png
- [#1106](https://gitlab.com/meltano/meltano/issues/1106) Add description metadata to the GitLab extractor's Ultimate License configuration setting
- [#1057](https://gitlab.com/meltano/meltano/issues/1057) Auto advance to Entity Selection when an extractor lacks configuration settings
- [#51](https://gitlab.com/meltano/meltano-marketing/issues/51) Update Google Analytics to track `appVersion`, custom `projectId`, and to properly use the default `clientId`. The CLI also now uses `client_id` to differentiate between a CLI client id (not versioned) and the project id (versioned).
- [#1012](https://gitlab.com/meltano/meltano/issues/1012) Add intelligent autofocus for improved UX in both Extractor and Loader configuration
- [#758](https://gitlab.com/meltano/meltano/issues/758) Update 'meltano permissions' to add --full-refresh command to revoke all privileges prior to granting
- [#1113](https://gitlab.com/meltano/meltano/issues/1113) Update 'meltano permissions' to have the ability to find all schemas matching a partial name such as `snowplow_*`
- [#1114](https://gitlab.com/meltano/meltano/issues/1114) Update 'meltano permissions' to include the OPERATE privilege for Snowflake warehouse

### Changes

- [#1080](https://gitlab.com/meltano/meltano/issues/1080) Temporarily disable Intercom until userId strategy is determined
- [#1058](https://gitlab.com/meltano/meltano/issues/1058) Updated the selected state of grouped buttons to fill vs. stroke. Updated the docs to reflect the reasoning to ensure consistency in Meltano's UI visual language
- [#1068](https://gitlab.com/meltano/meltano/issues/1068) Replace dogfooding term in docs to speedrun
- [#1101](https://gitlab.com/meltano/meltano/issues/1101) Add new tour video to home page
- [#1101](https://gitlab.com/meltano/meltano/issues/1101) Update design to improve readability and contrast
- [#1115](https://gitlab.com/meltano/meltano/issues/1115) Update 'meltano permissions' to not require an identially named role for a given user

### Fixes

- [#1120](https://gitlab.com/meltano/meltano/issues/1120) Fix a concurrency bug causing `meltano select` to crash.
- [#1086](https://gitlab.com/meltano/meltano/issues/1086) Fix a concurrency issue when the `meltano.yml` file was updated.
- [#1112](https://gitlab.com/meltano/meltano/issues/1112) Fix the "Run" button to improve UX by properly reflecting the running state for auto-running queries
- [#1023](https://gitlab.com/meltano/meltano/issues/1023) Fix last vuex mutation warning with editable `localConfiguration` clone approach

<<<<<<< HEAD
=======


>>>>>>> 8811a297
## 1.0.1 - (2019-10-07)

---

### Fixes

- Patch technicality due to PyPi limitation (v1 already existed from a publish mistake seven+ months ago) with needed changelog New/Changes/Fixes section headers

## 1.0.0 - (2019-10-07)

---

### New

- [#1020](https://gitlab.com/meltano/meltano/issues/1020) Update Command Line Tools documentation to reflect a standard format with opportunities for improvement in the future
- [#524](https://gitlab.com/meltano/meltano/issues/524) There is a new Plugins section on the site to contain all ecosystem related libraries (i.e., extractors, loaders, etc.)

### Changes

- [#1087](https://gitlab.com/meltano/meltano/issues/1087) Fix `meltano select` not seeding the database when run as the first command.
- [#1090](https://gitlab.com/meltano/meltano/issues/1090) Update the namespace for all plugins. Also the default schema used will go back to including the `tap_` prefix to avoid conflicts with existing schemas (e.g. a local `gitlab` or `salesforce` schema). This also fixes `tap-csv` and `tap-google-analytics` not properly working after the latest Meltano release.
- [#1047](https://gitlab.com/meltano/meltano-marketing/issues/1047) Fix a bug where some configuration values were not redacted

### Fixes

### Breaks

- [#1085](https://gitlab.com/meltano/meltano/issues/1085) Fix Analyze model dropdown to properly reflect installed `models`
- [#1089](https://gitlab.com/meltano/meltano/issues/1089) Properly re-initialize the Analyze page after a new analysis is selected during an existing analysis (this issue surfaced due to the recent Analyze dropdown CTAs addition which enables an analysis change during an existing one)
- [#1092](https://gitlab.com/meltano/meltano/issues/1092) Fix async condition so the design store's `defaultState` is properly applied before loading a new design via `initializeDesign`

## 0.44.1 - (2019-10-03)

---

### New

- [#51](https://gitlab.com/meltano/meltano-marketing/issues/51) Add Google Analytics tracking acknowledgment in the UI
- [#926](https://gitlab.com/meltano/meltano/issues/926) Add step-by-step intructions for using the DigitalOcean one-click installer
- [#1076](https://gitlab.com/meltano/meltano/issues/1076) Enable Log button in pipelines UI after route change or hard refresh if a matching log exists
- [#1067](https://gitlab.com/meltano/meltano/issues/1067) Add Model landing page and update Analyze main navigation to a dropdown displaying the various analysis CTAs associated with each model
- [#1080](https://gitlab.com/meltano/meltano/issues/1080) Add live chat support on Meltano.com website using Intercom.io

### Changes

- [#1069](https://gitlab.com/meltano/meltano/issues/1069) Meltano will now use the schedule's name to run incremental jobs
- [#926](https://gitlab.com/meltano/meltano/issues/926) Move manual DigitalOcean Droplet configuration instructions to advanced tutorials
- Collapse Installation docs into a single section

### Fixes

- [#1071](https://gitlab.com/meltano/meltano/issues/1071) Fix `rehydratePollers` so the UI reflects running jobs after a hard refresh or route change (this surfaced from the recent [!963](https://gitlab.com/meltano/meltano/merge_requests/963) change)
- [#1075](https://gitlab.com/meltano/meltano/issues/1075) Fix an issue where `meltano elt` would fail when a previous job was found

## 0.44.0 - (2019-09-30)

---

### New

- [#950](https://gitlab.com/meltano/meltano/issues/950) Removed the Analyze connection configuration: Meltano will now infer connections out of each loader configuration.
- [#1002](https://gitlab.com/meltano/meltano/issues/1002) Analyze UI now displays the Topic's (analysis model's) description text if applicable
- [#1032](https://gitlab.com/meltano/meltano/issues/1032) Add 'Model' and 'Notebook' to main navigation to communicate that Meltano plans to empower users with modeling and notebooking functionality
- [#949](https://gitlab.com/meltano/meltano/issues/949) Add "Log" button and dedicated sub-UI for tracking an ELT run's status more granularly

- [#932](https://gitlab.com/meltano/meltano/issues/932) Meltano can now be upgraded from the UI directly.

### Changes

- [#1045](https://gitlab.com/meltano/meltano/issues/1045) Make it clear that 'meltano add' is not hanging while installing plugins
- [#1000](https://gitlab.com/meltano/meltano/issues/1000) Update Getting Started guide with updated screenshots and content
- [#854](https://gitlab.com/meltano/meltano/issues/854) Charts now use pretty labels rather than the ID
- [#1011](https://gitlab.com/meltano/meltano/issues/1011) Removed "Catch-up Date" in favor of default "Start Date" of extractor
- [#578](https://gitlab.com/meltano/meltano/issues/578) Remove support for `tap-zuora`.
- [#1002](https://gitlab.com/meltano/meltano/issues/1002) Update `discovery.yml` with explicit `kind: password` metadata (we infer and set input types of `password` as a safeguard, but the explicit setting is preferred)
- [#1049](https://gitlab.com/meltano/meltano/issues/1049) Change default `target-sqlite` database name to `warehouse` to not conflict with system database
- [#949](https://gitlab.com/meltano/meltano/issues/949) Update the way Meltano handles logs for ELT runs: Every elt run is logged in `.meltano/run/logs/{job_id}/elt_{timestamp}.log`. That allows Meltano to keep logs for multiple, or even concurrent, elt runs with the same `job_id`.
- [#949](https://gitlab.com/meltano/meltano/issues/949) Update "Create Pipeline" redirect logic based on the previous route being 'transforms' (this is a UX win setting up the user with the sub-UI for the next logical step vs. requiring a manual "Create" click)
- [#1051](https://gitlab.com/meltano/meltano/issues/1051) Automatically set SQLALCHEMY_DATABASE_URI config to system database URI

### Fixes

- [#1004](https://gitlab.com/meltano/meltano/issues/1004) Fix error when deselecting last attribute in Analyze
- [#1048](https://gitlab.com/meltano/meltano/issues/1048) Fix various actions that should have been mutations and did minor code convention cleanup
- [#1063](https://gitlab.com/meltano/meltano/issues/1063) Fix the "Explore" button link in Dashboards to properly account for the `namespace`

### Breaks

- [#1051](https://gitlab.com/meltano/meltano/issues/1051) Remove MELTANO_BACKEND e.a. in favor of --uri CLI option and MELTANO_DATABASE_URI env var
- [#1052](https://gitlab.com/meltano/meltano/issues/1052) Move system database into `.meltano` directory to indicate it is owned by the app and not supposed to be messed with directly by users

## 0.43.0 - (2019-09-23)

---

### New

- [#1014](https://gitlab.com/meltano/meltano/issues/1014) Meltano now logs all output from each `meltano elt` run in a log file that uses the unique job*id of the run. It can be found in `.meltano/run/logs/elt*{job_id}.log`.
- [#1014](https://gitlab.com/meltano/meltano/issues/1014) Meltano now logs all output from each `meltano elt` run in a log file that uses the unique job*id of the run. It can be found in `.meltano/run/logs/elt*{job_id}.log`.
- [#1014](https://gitlab.com/meltano/meltano/issues/1014) Meltano now logs all output from each `meltano elt` run in a log file that uses the unique `job_id` of the run. It can be found in `.meltano/run/logs/elt*{job_id}.log`.
- [#955](https://gitlab.com/meltano/meltano/issues/955) Establish baseline for demo day and how they should be run

### Changes

- [#891](https://gitlab.com/meltano/meltano/issues/891) Contributors can run webapp from root directory

### Fixes

- [#1005](https://gitlab.com/meltano/meltano/issues/1005) Fix installed plugins endpoints listing identically named plugins of different types under wrong type

## 0.42.1 - (2019-09-19)

---

### Changes

- [#987](https://gitlab.com/meltano/meltano/issues/987) Update routing to match labels (verbs vs. nouns) in effort to subtly reinforce action taking vs. solely "thing" management
- [#960](https://gitlab.com/meltano/meltano/issues/960) Improve UX by instantly displaying extractor and loader configuration UIs based on "Install" or "Configure" interaction as opposed to the prior delay (side effect of async `addPlugin`)
- [#996](https://gitlab.com/meltano/meltano/issues/996) Update conditional UI analytics stats tracking at runtime vs. build-time by sourcing state from the same backend `send_anonymous_usage_stats` flag

### Fixes

- [#992](https://gitlab.com/meltano/meltano/issues/992) Fix missing GA scripts
- [#989](https://gitlab.com/meltano/meltano/issues/989) Fix UI/UX documentation regarding recent removal of `view-header`
- [#994](https://gitlab.com/meltano/meltano/issues/994) Fix stale Pipelines Count in main navigation Pipeline badge
- [#999](https://gitlab.com/meltano/meltano/issues/999) Update yarn dependencies to resolve peer dependency warning
- [#1008](https://gitlab.com/meltano/meltano/issues/1008) Fix error on "Create Pipeline Schedule" modal when no plugins have been installed
- [#1015](https://gitlab.com/meltano/meltano/issues/1008) Support SQLite database name with and without '.db' extension
- [#1007](https://gitlab.com/meltano/meltano/issues/1007) Fix pipeline with failed job not being regarded as having completed
- [#998](https://gitlab.com/meltano/meltano/issues/998) Update Analyze UI with conditional loading indicator to prevent query generation prior to connection dialects being loaded (this solution is still useful for when inference supercedes our current manual dialect selection solution)
- [#1009](https://gitlab.com/meltano/meltano/issues/1009) Fix default ConnectorSettings validation to account for `false` (unchecked) checkbox values

### Breaks

## 0.42.0 - (2019-09-16)

---

### New

- [#976](https://gitlab.com/meltano/meltano/issues/976) Route changes will update page title in the web app

### Changes

- [Marketing #48](https://gitlab.com/meltano/meltano-marketing/issues/48) Update newsletter subscription links to redirect to our new newsletter [hosted by Substack](https://meltano.substack.com)

### Fixes

- [#965](https://gitlab.com/meltano/meltano/issues/965) Fix a regression that prevented the Meltano UI to reach the Meltano API when using an external hostname.
- [#986](https://gitlab.com/meltano/meltano/issues/986) Fix an issue where the Orchestration page would not show Airflow even when it was installed.
- [#969](https://gitlab.com/meltano/meltano/issues/969) Fix an issue where the Meltano Analyze connection would not respect the `port` configuration.
- [#964](https://gitlab.com/meltano/meltano/issues/964) Fix copy button overlap issue with top navigation
- [#970](https://gitlab.com/meltano/meltano/issues/970) Fix Meltano's m5o parser and compiler to properly namespace and isolate the definitions of different custom and packaged Topics.

## 0.41.0 - (2019-09-09)

---

### New

- [#980](https://gitlab.com/meltano/meltano/issues/980) Add Cypress for e2e testing pipeline
- [#579](https://gitlab.com/meltano/meltano/issues/579) Add `meltano schedule list` to show a project's schedules
- [#942](https://gitlab.com/meltano/meltano/issues/942) Add progress bars on various routes to improve UX feedback
- [#779](https://gitlab.com/meltano/meltano/issues/779) Add various UI polish details regarding iconography use, preloading feedback, breadcrumbs, container styling, navigation, and sub-navigation

### Changes

- [#906](https://gitlab.com/meltano/meltano/issues/906) `meltano ui` will now run in `production` per default

- [#942](https://gitlab.com/meltano/meltano/issues/942) Update Analyze Connections UI to match configuration-as-modal pattern for UX consistency regarding configuration
- [#779](https://gitlab.com/meltano/meltano/issues/779) Update all "This feature is queued..." temporary UI buttons to link to the Meltano repo issues page with a contextual search term

## 0.40.0 - (2019-09-04)

---

### New

- [#927](https://gitlab.com/meltano/meltano/issues/927) Document how to manually set up a Meltano Droplet on DigitalOcean

- [#916](https://gitlab.com/meltano/meltano/issues/916) Add Transform step as first-class and adjacent step to Extract and Load
- [#916](https://gitlab.com/meltano/meltano/issues/916) Improve Create Pipeline Schedule default selection UX by leveraging "ELT recents" concept
- [#936](https://gitlab.com/meltano/meltano/issues/936) Add "Refresh Airflow" button in Orchestrate to bypass route change or full-page refresh when iframe doesn't initially inflate as expected (this will likely be automated once the root cause is determined)
- [#899](https://gitlab.com/meltano/meltano/issues/899) Add deep linking improvements to reports and dashboards to better facilitate sharing
- [#899](https://gitlab.com/meltano/meltano/issues/899) Add "Edit" and "Explore" buttons to each report instance displayed in a dashboard to enable editing said report and exploring a fresh and unselected analysis of the same model and design
- [!546](https://gitlab.com/meltano/meltano/merge_requests/546) Add new Advanced Tutorial on how to Load CSV files to Postgres

### Changes

- [#909](https://gitlab.com/meltano/meltano/issues/909) Default names will be generated for Reports and Dashboards
- [#892](https://gitlab.com/meltano/meltano/issues/892) Improve experience for parsing Snowflake URL for ID by showing processing step
- [#935](https://gitlab.com/meltano/meltano/issues/935) Update Entity Selection to be nested in the Extract step so each ELT step is consecutive
- [#886](https://gitlab.com/meltano/meltano/issues/886) Add validation for grouping settings as the next iteration of improved form validation for generated connector settings

### Fixes

- [#931](https://gitlab.com/meltano/meltano/issues/931) Fix Analyze Connections identifier mismatch resulting from recent linting refactor
- [#919](https://gitlab.com/meltano/meltano/issues/919) Fix Airflow iframe automatic UI refresh
- [#937](https://gitlab.com/meltano/meltano/issues/937) Fix Chart.vue prop type error

## 0.39.0 - (2019-08-26)

---

### New

- [#838](https://gitlab.com/meltano/meltano/issues/838) Add indicator for speed run plugins
- [#870](https://gitlab.com/meltano/meltano/issues/870) Add global footer component in docs
- [#871](https://gitlab.com/meltano/meltano/issues/871) Add contributing link in footer of docs
- [#908](https://gitlab.com/meltano/meltano/issues/908) Add auto installation for Airflow Orchestrator for improved UX
- [#912](https://gitlab.com/meltano/meltano/issues/912) Auto run the ELT of a saved Pipeline Schedule by default
- [#907](https://gitlab.com/meltano/meltano/issues/907) Add auto select of "All" for Entities Selection step and removed the performance warning (a future iteration will address the "Recommended" implementation and the display of a resulting performance warning when "All" is selected and "Recommended" ignored)
- [#799](https://gitlab.com/meltano/meltano/issues/799) Standardized code conventions on the frontend and updated related documentation (issues related to further linting enforcement will soon follow)

### Changes

- [#838](https://gitlab.com/meltano/meltano/issues/838) Speed run plugins prioritized to top of the list
- [#896](https://gitlab.com/meltano/meltano/issues/896) Add documentation for how to do patch releases
- [#910](https://gitlab.com/meltano/meltano/issues/910) Update linting rules to enforce better standards for the frontend code base
- [#885](https://gitlab.com/meltano/meltano/issues/885) Add docs for all extractors and loaders
- [#885](https://gitlab.com/meltano/meltano/issues/885) All plugin modal cards show docs text if they have docs
- [#733](https://gitlab.com/meltano/meltano/issues/733) Improve error feedback to be more specific when plugin installation errors occur

### Fixes

- [#923](https://gitlab.com/meltano/meltano/issues/923) Fix contributing release docs merge conflict issue

## 0.38.0 - (2019-08-21)

---

### New

- [#746](https://gitlab.com/meltano/meltano/issues/746) Add CTA to specific dashboard in "Add to Dashboard" sub-UI
- [#746](https://gitlab.com/meltano/meltano/issues/746) Add toast feedback on success, update, or error for schedules, reports, and dashboards
- [#814](https://gitlab.com/meltano/meltano/issues/814) Install Airflow via the Orchestration UI (we may do this in the background automatically in the future)

### Changes

- [#901](https://gitlab.com/meltano/meltano/issues/901) Update entities plugins to be alphabetically sorted for consistency with extractors ordering

### Fixes

- [#746](https://gitlab.com/meltano/meltano/issues/746) Prevent duplicate schedule, report, and dashboard creation if there is an existing item
- [#976](https://gitlab.com/meltano/meltano/issues/900) Fix fallback v976e Route changes will update page title in the web appfor Iso8601 dates/times
- [#903](https://gitlab.com/meltano/meltano/issues/903) Fix columns display issue for the base table in Analyze

### Breaks

## 0.37.2 - (2019-08-19)

---

### Fixes

- [#894](https://gitlab.com/meltano/meltano/issues/894) Fix issue with static asset paths

## 0.37.1 - (2019-08-19)

---

### Fixes

- [#894](https://gitlab.com/meltano/meltano/issues/894) Fix build issues with new Vue CLI 3 build process

## 0.37.0 - (2019-08-19)

---

### New

- [#763](https://gitlab.com/meltano/meltano/issues/763) Add inference to auto install related plugins after a user installs a specific extractor
- [#867](https://gitlab.com/meltano/meltano/issues/867) Add fallback values (if they aren't set in the `discovery.yml`) for `start date`, `start time`, and `end date` for all connectors so the user has potentially one less interaction to make per connector configuration

### Changes

- [#342](https://gitlab.com/meltano/meltano/issues/342) Swap UI app directory "webapp" and upgrade to Vue CLI 3
- [#882](https://gitlab.com/meltano/meltano/issues/882) Update navigation and subnavigation labels to verbs vs. nouns to inspire action and productivity when using the UI
- [#700](https://gitlab.com/meltano/meltano/issues/700) Update documentation to remove "\$" and trim spaces to make CLI command copy/paste easier
- [#878](https://gitlab.com/meltano/meltano/issues/878) Write a [tutorial to help users get started with PostgreSQL](http://www.meltano.com/docs/loaders.html#postgresql-database)
- [#883](https://gitlab.com/meltano/meltano/issues/883) Break Extractors and Loaders sections out in the docs
- [#889](https://gitlab.com/meltano/meltano/issues/889) Allow for githooks to lint on commit
- [#835](https://gitlab.com/meltano/meltano/issues/835) Pipeline name in Schedule creation will have an automatic default

### Fixes

- [#872](https://gitlab.com/meltano/meltano/issues/872) Updated `tap-marketo` and `tap-stripe` to leverage password input type while also improving the input type password fallback
- [#882](https://gitlab.com/meltano/meltano/issues/882) Fix recent minor regression regarding `Dashboard` routing
- [#858](https://gitlab.com/meltano/meltano/issues/858) Fix `job_state` bug so that ELT run status polling can properly resume as expected
- [#890](https://gitlab.com/meltano/meltano/issues/890) Fix implementation of default configuration setting to use less code

## 0.36.0 - (2019-08-12)

---

### New

- [#793](https://gitlab.com/meltano/meltano/issues/793) Add introduction module to Connector Settings to allow for helper text as far as signup and documentation links
- [#796](https://gitlab.com/meltano/meltano/issues/796) Add dropdown option to Connector Settings to allow for more defined UI interactions
- [#802](https://gitlab.com/meltano/meltano/issues/802) Add support for Query Filters over columns that are not selected
- [#855](https://gitlab.com/meltano/meltano/issues/855) Add empty state to Dashboards and cleaned up styling for consistency with Analyze's layout
- [#856](https://gitlab.com/meltano/meltano/issues/856) Add contextual information to the Analyze Connection UI to aid user understanding
- [#800](https://gitlab.com/meltano/meltano/issues/800) Add save success feedback for connectors, entities, and connections
- [#817](https://gitlab.com/meltano/meltano/issues/817) Add [Meltano explainer video](https://www.youtube.com/watch?v=2Glsf89WQ5w) to the front page of Meltano.com

### Changes

- [#794](https://gitlab.com/meltano/meltano/issues/794) Update Snowflake fields to have descriptions and utilize tooltip UI
- [#853](https://gitlab.com/meltano/meltano/issues/853) Improve UX for multi-attribute ordering (wider sub-UI for easier reading, clear drop target, and clearer drag animation for reenforcing sorting interaction)
- [#735](https://gitlab.com/meltano/meltano/issues/735) Update Entities UI to only display entity selection "Configure" CTAs for installed (vs. previously all) extractors
- [#548](https://gitlab.com/meltano/meltano/issues/548) Update Meltano mission, vision and path to v1 on [roadmap page](https://meltano.com/docs/roadmap.html) of Meltano.com
- [#824](https://gitlab.com/meltano/meltano/issues/824) Update `meltano select` to use the unique `tap_stream_id` instead of the `stream` property for filtering streams. This adds support for taps with multiple streams with the same name, like, for example, the ones produced by `tap-postgres` when tables with the same name are defined in different schemas.
- [#842](https://gitlab.com/meltano/meltano/issues/842) Collapse Deployment section in the docs to be under [Installation](https://meltano.com/docs/installation.html)

### Fixes

- [#855](https://gitlab.com/meltano/meltano/issues/855) Fix bug that duplicated a dashboard's `reportIds` that also prevented immediate UI feedback when reports were toggled (added or removed) from a dashboard via Analyze's "Add to Dashboard" dropdown
- [#851](https://gitlab.com/meltano/meltano/issues/851) Fix report saving and loading to work with filters and sortBy ordering
- [#852](https://gitlab.com/meltano/meltano/issues/852) Update Scheduling UI to have "Run" button at all times vs conditionally to empower users to run one-off ELT pipelines even if Airflow is installed
- [#852](https://gitlab.com/meltano/meltano/issues/852) Update Scheduling UI "Interval" column with CTA to install Airflow while communicating why via tooltip
- [#852](https://gitlab.com/meltano/meltano/issues/852) Fix initial Orchestration page hydration to properly reflect Airflow installation status
- [#831](https://gitlab.com/meltano/meltano/issues/831) Update `meltano elt` to exit with 1 and report dbt's exit code on an error message when dbt exits with a non-zero code.
- [#857](https://gitlab.com/meltano/meltano/issues/857) Update PluginDiscoveryService to use the cached `discovery.yml` when Meltano can not connect to `meltano.com` while trying to fetch a fresh version of the discovery file.
- [#850](https://gitlab.com/meltano/meltano/issues/850) Fix entities response so entities display as expected (as assumed this simple fix was due to our recent interceptor upgrade)
- [#800](https://gitlab.com/meltano/meltano/issues/800) Fix connector and connection settings to display saved settings by default while falling back and setting defaults if applicable

## 0.35.0 - (2019-08-05)

---

### New

- [!781](https://gitlab.com/meltano/meltano/merge_requests/781) Add new Advanced Tutorial on how to use tap-postgres with Meltano
- [#784](https://gitlab.com/meltano/meltano/issues/784) Add multiple attribute ordering with drag and drop ordering in the UI

### Changes

- [#784](https://gitlab.com/meltano/meltano/issues/784) As part of multiple attribute sorting and keeping the attributes and results sub-UIs in sync, we know autorun queries based on user interaction after the initial explicit "Run" button interaction

## 0.34.2 - (2019-08-01)

---

### Fixes

- [#821](https://gitlab.com/meltano/meltano/issues/821) Fix `meltano config` not properly loading settings defined in the `meltano.yml`
- [#841](https://gitlab.com/meltano/meltano/issues/841) Fix a problem when model names were mangled by the API

## 0.34.1 - (2019-07-30)

---

### Fixes

- [#834](https://gitlab.com/meltano/meltano/issues/834) Fixed a problem with the Meltano UI not having the proper API URL set

## 0.34.0 - (2019-07-29)

---

### New

- [#757](https://gitlab.com/meltano/meltano/issues/757) Update 'meltano permissions' to add support for GRANT ALL and FUTURE GRANTS on tables in schemas
- [#760](https://gitlab.com/meltano/meltano/issues/760) Update 'meltano permissions' to add support for granting permissions on VIEWs
- [#812](https://gitlab.com/meltano/meltano/issues/812) `meltano ui` will now stop stale Airflow workers when starting
- [#762](https://gitlab.com/meltano/meltano/issues/762) Added run ELT via the UI (manages multiple and simultaneous runs)
- [#232](https://gitlab.com/meltano/meltano/issues/232) Meltano now bundles Alembic migrations to support graceful database upgrades

### Changes

- [#828](https://gitlab.com/meltano/meltano/issues/828) Docker installation instructions have been dogfooded, clarified, and moved to Installation section
- [#944](https://gitlab.com/meltano/meltano/issues/944) Update the Transform step's default to "Skip"

### Fixes

- [#807](https://gitlab.com/meltano/meltano/issues/807) Fix filter input validation when editing saved filters
- [#822](https://gitlab.com/meltano/meltano/issues/822) Fix pipeline schedule naming via slugify to align with Airflow DAG naming requirements
- [#820](https://gitlab.com/meltano/meltano/issues/820) Fix `meltano select` not properly connecting to the system database
- [#787](https://gitlab.com/meltano/meltano/issues/787) Fix results sorting to support join tables
- [#832](https://gitlab.com/meltano/meltano/issues/832) Fix schedule creation endpoint to return properly typed response (this became an issue as a result of our recent case conversion interceptor)
- [#819](https://gitlab.com/meltano/meltano/issues/819) Running the Meltano UI using gunicorn will properly update the system database

## 0.33.0 - (2019-07-22)

---

### New

- [#788](https://gitlab.com/meltano/meltano/issues/788) Reydrate filters in Analyze UI after loading a saved report containing filters

### Changes

- [#804](https://gitlab.com/meltano/meltano/issues/804) Connection set in the Design view are now persistent by Design

### Fixes

- [#788](https://gitlab.com/meltano/meltano/issues/788) Properly reset the default state of the Analyze UI so stale results aren't displayed during a new analysis
- [!806](https://gitlab.com/meltano/meltano/merge_requests/806) Fix filters editing to prevent input for `is_null` and `is_not_null` while also ensuring edits to existing filter expressions types adhere to the same preventitive input.
- [#582](https://gitlab.com/meltano/meltano/issues/582) Remove the `export` statements in the default `.env` initialized by `meltano init`.
- [#816](https://gitlab.com/meltano/meltano/issues/816) Fix `meltano install` failing when connections where specified in the `meltano.yml`
- [#786](https://gitlab.com/meltano/meltano/issues/786) Fixed an issue with the SQL engine would mixup table names with join/design names
- [#808](https://gitlab.com/meltano/meltano/issues/808) Fix filter aggregate value with enforced number via `getQueryPayloadFromDesign()` as `input type="number"` only informs input keyboards on mobile, and does not enforce the Number type as expected

## 0.32.2 - (2019-07-16)

---

### New

- [#759](https://gitlab.com/meltano/meltano/issues/759) Added filtering functionality to the Analyze UI while additionally cleaning it up from a UI/UX lens

## 0.32.1 - (2019-07-15)

---

### Fixes

- [#792](https://gitlab.com/meltano/meltano/issues/792) Fix an error when trying to schedule an extractor that didn't expose a `start_date`.

## 0.32.0 - (2019-07-15)

---

### New

- [!718](https://gitlab.com/meltano/meltano/merge_requests/718) Add support for filters (WHERE and HAVING clauses) to MeltanoQuery and Meltano's SQL generation engine
- [#748](https://gitlab.com/meltano/meltano/issues/748) Added the `Connections` plugin to move the Analyze connection settings to the system database
- [#748](https://gitlab.com/meltano/meltano/issues/748) Added the `meltano config` command to manipulate a plugin's configuration

### Fixes

[!726](https://gitlab.com/meltano/meltano/merge_requests/726) Fixed InputDateIso8601's default value to align with HTML's expected empty string default

## 0.31.0 - (2019-07-08)

---

### New

- [#766](https://gitlab.com/meltano/meltano/issues/766) Add Codeowners file so that the "approvers" section on MRs is more useful for contributors
- [#750](https://gitlab.com/meltano/meltano/issues/750) Various UX updates (mostly tooltips) to make the configuration UI for scheduling orchestration easier to understand
- [#739](https://gitlab.com/meltano/meltano/issues/739) Updated `discovery.yml` for better consistency of UI order within each connector's settings (authentication -> contextual -> start/end dates). Improved various settings' `kind`, `label`, and `description`. Added a `documentation` prop to provide a documentation link for involved settings (temp until we have better first class support for more complex setting types)

### Fixes

- [#737](https://gitlab.com/meltano/meltano/issues/737) Fixed UI flash for connector settings when installation is complete but `configSettings` has yet to be set
- [#751](https://gitlab.com/meltano/meltano/issues/751) Fixed the Orchestrations view by properly checking if Airflow is installed so the correct directions display to the user

## 0.30.0 - (2019-07-01)

---

### New

- [#736](https://gitlab.com/meltano/meltano/issues/736) Add "Cancel", "Next", and a message to the entities UI when an extractor doesn't support discovery and thus entity selection
- [#730](https://gitlab.com/meltano/meltano/issues/730) Updated Analyze Models page UI with improved content organization so it is easier to use
- [#710](https://gitlab.com/meltano/meltano/issues/710) Updated connector (extractor and loader) settings with specific control type (text, password, email, boolean, and date) per setting, added form validation, and added an inference by default for password and token fields as a protective measure
- [#719](https://gitlab.com/meltano/meltano/issues/719) Added InputDateIso8601.vue component to standardize date inputs in the UI while ensuring the model data remains in Iso8601 format on the frontend.
- [#643](https://gitlab.com/meltano/meltano/issues/643) Updated `minimallyValidated` computeds so that new users are intentionally funneled through the pipelines ELT setup UI (previously they could skip past required steps)
- [#752](https://gitlab.com/meltano/meltano/issues/752) Fix the schedule having no start_date when the extractor didn't expose a `start_date` setting

### Fixes

- [!703](https://gitlab.com/meltano/meltano/merge_requests/703) Fix `ScheduleService` instantiation due to signature refactor

## 0.29.0 - (2019-06-24)

---

### New

- [#724](https://gitlab.com/meltano/meltano/issues/724) Add the `model-gitlab-ultimate` plugin to Meltano. It includes .m5o files for analyzing data available for Gitlab Ultimate or Gitlab.com Gold accounts (e.g. Epics, Epic Issues, etc) fetched using the Gitlab API. Repository used: https://gitlab.com/meltano/model-gitlab-ultimate
- [#723](https://gitlab.com/meltano/meltano/issues/723) Add proper signage and dedicated sub-navigation area in views/pages. Standardized the view -> sub-view markup relationships for consistent layout. Directory refactoring for improved organization.
- [#612](https://gitlab.com/meltano/meltano/issues/612) Move the plugins' configuration to the database, enabling configuration from the UI

### Changes

- [#636](https://gitlab.com/meltano/meltano/issues/636) Refactored connector logo related logic into a ConnectorLogo component for code cleanliness, reusability, and standardization
- [#728](https://gitlab.com/meltano/meltano/issues/728) Change error notification button link to open the bugs issue template

### Fixes

- [#718](https://gitlab.com/meltano/meltano/issues/718) Fix dynamically disabled transforms always running. Transforms can now be dynamically disabled inside a dbt package and Meltano will respect that. It will also respect you and your time.
- [#684](https://gitlab.com/meltano/meltano/issues/684) Enables WAL on SQLite to handle concurrent processes gracefully
- [#732](https://gitlab.com/meltano/meltano/issues/732) Fix plugin installation progress bar that wasn't updating upon installation completion

## 0.28.0 - (2019-06-17)

---

### New

- [!683](https://gitlab.com/meltano/meltano/issues/683) Add `--start-date` to `meltano schedule` to give the control over the catch up logic to the users
- [#651](https://gitlab.com/meltano/meltano/issues/651) Added model installation in the Analyze UI to bypass an otherwise "back to the CLI step"
- [#676](https://gitlab.com/meltano/meltano/issues/676) Add pipeline schedule UI for viewing and saving pipeline schedules for downstream use by Airflow/Orchestration

### Changes

- [#708](https://gitlab.com/meltano/meltano/issues/708) Enable `tap-gitlab` to run using Gitlab Ultimate and Gitlab.com Gold accounts and extract Epics and Epic Issues.
- [#711](https://gitlab.com/meltano/meltano/issues/711) Add new call to action for submitting an issue on docs site
- [#717](https://gitlab.com/meltano/meltano/issues/717) Enable `dbt-tap-gitlab` to run using Gitlab Ultimate and Gitlab.com Gold accounts and generate transformed tables that depend on Epics and Epic Issues.

### Fixes

- [#716](https://gitlab.com/meltano/meltano/issues/716) Fix entities UI so only installed extractors can edit selections
- [#715](https://gitlab.com/meltano/meltano/issues/715) Remove reimport of Bulma in `/orchestration` route to fix borked styling

## 0.27.0 - (2019-06-10)

---

### New

- [!640](https://gitlab.com/meltano/meltano/merge_requests/640) Google Analytics logo addition for recent tap-google-analytics Extractor addition
- [#671](https://gitlab.com/meltano/meltano/issues/671) Add the `tap-google-analytics` transform to Meltano. It is using the dbt package defined in https://gitlab.com/meltano/dbt-tap-google-analytics
- [#672](https://gitlab.com/meltano/meltano/issues/672) Add the `model-google-analytics` plugin to Meltano. It includes .m5o files for analyzing data fetched from the Google Analytics Reporting API. Repository used: https://gitlab.com/meltano/model-google-analytics
- [#687](https://gitlab.com/meltano/meltano/issues/687) Implemented a killswitch to prevent undefined behaviors when a Meltano project is not compatible with the installed `meltano` version

### Fixes

- [#661](https://gitlab.com/meltano/meltano/issues/661) Fixed empty UI for extractors that lack configuration settings by providing feedback message with actionable next steps
- [#663](https://gitlab.com/meltano/meltano/issues/663) Fixed Airflow error when advancing to Orchestration step after installing and saving a Loader configuration
- [#254](https://gitlab.com/meltano/meltano/issues/254) Fixed `meltano init` not working on terminal with cp1252 encoding
- [#254](https://gitlab.com/meltano/meltano/issues/254) Fixed `meltano add/install` crashing on Windows
- [#664](https://gitlab.com/meltano/meltano/issues/664) Minor CSS fix ensuring Airflow UI height is usable (side-effect of recent reparenting)
- [#679](https://gitlab.com/meltano/meltano/issues/679) Fix an issue with `meltano select` emitting duplicate properties when the property used the `anyOf` type
- [#650](https://gitlab.com/meltano/meltano/issues/650) Add `MELTANO_DISABLE_TRACKING` environment variable to disable all tracking
- [#670](https://gitlab.com/meltano/meltano/issues/670) Update tests to not send tracking events

## 0.26.0 - (2019-06-03)

---

### New

- [#603](https://gitlab.com/meltano/meltano/issues/603) `meltano select` now supports raw JSON Schema as a valid Catalog
- [#537](https://gitlab.com/meltano/meltano/issues/537) Add Extractor for Google Analytics (`tap-google-analytics`) to Meltano. It uses the tap defined in https://gitlab.com/meltano/tap-google-analytics/

### Changes

- [#621](https://gitlab.com/meltano/meltano/issues/621) Added new tutorial for tap-gitlab
- [#657](https://gitlab.com/meltano/meltano/issues/657) Update Analyze page to have single purpose views

### Fixes

- [#645](https://gitlab.com/meltano/meltano/issues/645) Fixed confusion around Loader Settings and Analytics DB Connector Settings
- [#580](https://gitlab.com/meltano/meltano/issues/580) Fixed `project_compiler` so the Analyze page can properly display custom topics
- [#658](https://gitlab.com/meltano/meltano/issues/658) Fixed the Analyze page when no models are present
- [#603](https://gitlab.com/meltano/meltano/issues/603) Fix an issue where `meltano select` would incorrectly report properties as excluded
- [#603](https://gitlab.com/meltano/meltano/issues/603) Fix an issue where `meltano select` incorrectly flatten nested properties
- [#553](https://gitlab.com/meltano/meltano/issues/553) Fix an issue where running `meltano select --list` for the first time would incorrectly report properties

### Break

## 0.25.0 - (2019-05-28)

---

### New

- [#586](https://gitlab.com/meltano/meltano/issues/586) `meltano ui` now automatically start Airflow if installed; Airflow UI available at `Orchestration`.
- [#592](https://gitlab.com/meltano/meltano/issues/592) Added baseline UX feedback via toast for uncaught API response errors with a link to "Submit Bug"
- [#642](https://gitlab.com/meltano/meltano/issues/642) Improved UX during extractor plugin installation so settings can be configured _during_ installation as opposed to waiting for the (typically lengthy) install to complete
- [!647](https://gitlab.com/meltano/meltano/merge_requests/647) Added preloader for occasional lengthy extractor loading and added feedback for lengthy entities loading
- [#645](https://gitlab.com/meltano/meltano/issues/645) Added an Analyze landing page to facilitate future sub-UIs including the Analyze database settings; Added proper Loader Settings UI.

### Fixes

- [#645](https://gitlab.com/meltano/meltano/issues/645) Fixed confusion around Loader Settings and Analyze database settings

## 0.24.0 - (2019-05-06)

---

### New

- [#622](https://gitlab.com/meltano/meltano/issues/622) Added ELT flow UI Routes & Deep Linking to advance user through next steps after each step's save condition vs. requiring them to manually click the next step to advance
- [#598](https://gitlab.com/meltano/meltano/issues/598) Updated color and greyscale use in the context of navigation and interactive elements to better communicate UI hierarchy
- [#607](https://gitlab.com/meltano/meltano/issues/607) Add "All/Default/Custom" button bar UI for improved entities selection UX
- [#32](https://gitlab.com/meltano/meltano-marketing/issues/32) Integrate Algolia Search for docs
- [#590](https://gitlab.com/meltano/meltano/issues/590) Add documentation for deploying Meltano in ECS
- [#628](https://gitlab.com/meltano/meltano/issues/628) Add documentation for tap-mongodb
- [!605](https://gitlab.com/meltano/meltano/merge_requests/605) Added tooltips for areas of UI that are WIP for better communication of a feature's status

### Changes

- [375](https://gitlab.com/meltano/meltano/issues/375) Meltano can now run on any host/port

### Fixes

- [#595](https://gitlab.com/meltano/meltano/issues/595) Fix `meltano invoke` not working properly with `dbt`
- [#606](https://gitlab.com/meltano/meltano/issues/606) Fix `SingerRunner.bookmark_state()` to properly handle and store the state output from Targets as defined in the Singer.io Spec.

## 0.23.0 - (2019-04-29)

---

### New

- [#32](https://gitlab.com/meltano/meltano-marketing/issues/32) Integrate Algolia Search for docs

### Changes

- [#522](https://gitlab.com/meltano/meltano/issues/522) Update Carbon tutorial with new instructions and screenshots

## 0.22.0 - (2019-04-24)

---

### New

- [#477](https://gitlab.com/meltano/meltano/issues/477) Add ability for users to sign up for email newsletters
- [!580](https://gitlab.com/meltano/meltano/merge_requests/580) Add sorting to plugins for improved UX, both UI via extractors/loaders/etc. and `meltano discover all` benefit from sorted results
- [!528](https://gitlab.com/meltano/meltano/issues/528) Add documentation for RBAC alpha feature and environment variables

### Changes

- [#588](https://gitlab.com/meltano/meltano/issues/588) Updated core navigation and depth hierarchy styling to facilitate main user flow and improved information architecture
- [#591](https://gitlab.com/meltano/meltano/issues/591) Revert #484: remove `meltano ui` being run outside a Meltano project.
- [#584](https://gitlab.com/meltano/meltano/issues/584) Initial v1 for enabling user to setup ELT linearly through the UI via a guided sequence of steps

### Fixes

- [#600](https://gitlab.com/meltano/meltano/issues/600) Fix a bug with meltano select when the extractor would output an invalid schema
- [#597](https://gitlab.com/meltano/meltano/issues/597) Automatically open the browser when `meltano ui` is run

## 0.21.0 - (2019-04-23)

---

### New

- [#477](https://gitlab.com/meltano/meltano/issues/477) Add ability for users to sign up for email newsletters

### Changes

- [#591](https://gitlab.com/meltano/meltano/issues/591) Revert #484: remove `meltano ui` being run outside a Meltano project.

## 0.20.0 - (2019-04-15)

---

### New

- Add documentation on custom transformations and models. Link to Tutorial: https://www.meltano.com/docs/tutorial.html#advanced-adding-custom-transformations-and-models

## 0.19.1 - (2019-04-10)

---

### New

- [#539](https://gitlab.com/meltano/meltano/issues/539) Add Tutorial for "Using Jupyter Notebooks" with Meltano
- [#534](https://gitlab.com/meltano/meltano/issues/534) Add UI entity selection for a given extractor
- [#520](https://gitlab.com/meltano/meltano/issues/520) Add v1 UI for extractor connector settings
- [#486](https://gitlab.com/meltano/meltano/issues/486) Add the `model-gitlab` plugin to Meltano. It includes .m5o files for analyzing data fetched using the Gitlab API. Repository used: https://gitlab.com/meltano/model-gitlab
- [#500](https://gitlab.com/meltano/meltano/issues/500) Add the `model-stripe` plugin to Meltano. It includes .m5o files for analyzing data fetched using the Stripe API. Repository used: https://gitlab.com/meltano/model-stripe
- [#440](https://gitlab.com/meltano/meltano/issues/440) Add the `model-zuora` plugin to Meltano. It includes .m5o files for analyzing data fetched using the Zuora API. Repository used: https://gitlab.com/meltano/model-zuora
- [#541](https://gitlab.com/meltano/meltano/issues/541) Add a 404 page for missing routes on the web app

### Fixes

- [#576](https://gitlab.com/meltano/meltano/issues/576) Fix switching between designs now works
- [#555](https://gitlab.com/meltano/meltano/issues/555) Fix `meltano discover` improperly displaying plugins
- [#530](https://gitlab.com/meltano/meltano/issues/530) Fix query generation for star schemas
- [#575](https://gitlab.com/meltano/meltano/issues/575) Move Airflow configuration to .meltano/run/airflow
- [#571](https://gitlab.com/meltano/meltano/issues/571) Fix various routing and API endpoint issues related to recent `projects` addition

## 0.19.0 - (2019-04-08)

---

### New

- [#513](https://gitlab.com/meltano/meltano/issues/513) Added initial e2e tests for the UI
- [#431](https://gitlab.com/meltano/meltano/issues/431) Add the `tap-zendesk` transform to Meltano. It is using the dbt package defined in https://gitlab.com/meltano/dbt-tap-zendesk
- [484](https://gitlab.com/meltano/meltano/issues/484) Updated `meltano ui` to automatically launch the UI, and projects from the UI (previously only an option in the CLI)
- [#327](https://gitlab.com/meltano/meltano/issues/327) Add `meltano add --custom` switch to enable integration of custom plugins
- [#540](https://gitlab.com/meltano/meltano/issues/540) Add CHANGELOG link in intro section of the docs
- [#431](https://gitlab.com/meltano/meltano/issues/431) Add the `model-zendesk` plugin to Meltano. It includes .m5o files for analyzing data fetched using the Zendesk API. Repository used: https://gitlab.com/meltano/model-zendesk
- [!544](https://gitlab.com/meltano/meltano/merge_requests/544) Add support for extracting data from CSV files by adding [tap-csv](https://gitlab.com/meltano/tap-csv) to Meltano
- [#514](https://gitlab.com/meltano/meltano/issues/514) Add 'airflow' orchestrators plugin to enable scheduling
- Add the `tap-zuora` transform to Meltano. It is using the dbt package defined in https://gitlab.com/meltano/dbt-tap-zuora

### Changes

- [#455](https://gitlab.com/meltano/meltano/issues/455) Add documentation about `target-snowflake`

### Fixes

- [#507](https://gitlab.com/meltano/meltano/issues/507) Ensure design name and table name don't need to match so multiple designs can leverage a single base table
- [#551](https://gitlab.com/meltano/meltano/issues/551) Fix HDA queries generated when an attribute is used both as a column and as an aggregate.
- [#559](https://gitlab.com/meltano/meltano/issues/559) Add support for running custom transforms for taps without default dbt transforms.

## 0.18.0 - (2019-04-02)

---

### New

- [#432](https://gitlab.com/meltano/meltano/issues/432) Add the `tap-zuora` transform to Meltano. It is using the dbt package defined in https://gitlab.com/meltano/dbt-tap-zuora

### Changes

- Remove Snowflake references from advanced tutorial.
- [#2 dbt-tap-zuora](https://gitlab.com/meltano/dbt-tap-zuora/issues/2) Remove custom SFDC related attributes from Zuora Account and Subscription Models
- Update [Contributing - Code Style](https://meltano.com/guide/contributing.html#code-style) documentation to including **pycache** troubleshooting

### Fixes

- [#529](https://gitlab.com/meltano/meltano/issues/529) Resolve "SFDC Tutorial - ELT Fails due to invalid schema.yml" by [#4 dbt-tap-salesforce](https://gitlab.com/meltano/dbt-tap-salesforce/issues/4) removing the schema.yml files from the dbt models for tap-salesforce.
- [#502](https://gitlab.com/meltano/meltano/issues/502) Fix the situation where an m5o has no joins, the design still will work.

## 0.17.0 - (2019-03-25)

---

### New

- [#485](https://gitlab.com/meltano/meltano/issues/485) Added various UI unit tests to the Analyze page
- [#370](https://gitlab.com/meltano/meltano/issues/370) Enabled authorization using role-based access control for Designs and Reports

### Changes

- [#283](https://gitlab.com/meltano/meltano/issues/283) Silence pip's output when there is not error
- [#468](https://gitlab.com/meltano/meltano/issues/468) Added reminder in docs regarding the need for `source venv/bin/activate` in various situations and added minor copy updates

### Fixes

- [#433](https://gitlab.com/meltano/meltano/issues/433) Add the `sandbox` configuration to `tap-zuora`.
- [#501](https://gitlab.com/meltano/meltano/issues/501) Fix `meltano ui` crashing when the OS ran out of file watcher.
- [#510](https://gitlab.com/meltano/meltano/issues/510) Fix an issue when finding the current Meltano project in a multi-threaded environment.
- [#494](https://gitlab.com/meltano/meltano/issues/494) Improved documentation around tutorials and Meltano requirements
- [#492](https://gitlab.com/meltano/meltano/issues/492) A few small contextual additions to help streamline the release process
- [#503](https://gitlab.com/meltano/meltano/issues/503) Fix a frontend sorting issue so the backend can properly generate an up-to-date query

## 0.16.0 - (2019-03-18)

---

### New

- Add support for extracting data from Gitlab through the updated tap-gitlab (https://gitlab.com/meltano/tap-gitlab)
- Add the `tap-gitlab` transform to Meltano. It is using the dbt package defined in https://gitlab.com/meltano/dbt-tap-gitlab
- Add "Copy to Clipboard" functionality to code block snippets in the documentation
- Add the `tap-stripe` transform to Meltano. It is using the dbt package defined in https://gitlab.com/meltano/dbt-tap-stripe
- Add new command `meltano add model [name_of_model]`
- Add models to the available plugins

### Changes

- Various documentation [installation and tutorial improvements](https://gitlab.com/meltano/meltano/issues/467#note_149858308)
- Added troubleshooting button to help users add context to a pre-filled bug issue

### Fixes

- Fix the API database being mislocated
- Replaced the stale Meltano UI example image in the Carbon Emissions tutorial
- 473: Fix the docker image (meltano/meltano) from failing to expose the API

## 0.15.1 - (2019-03-12)

---

### Fixes

- locks down dependencies for issues with sqlalchemy snowflake connector

## 0.15.0 - (2019-03-11)

---

### New

- Add Salesforce Tutorial to the docs
- Add documentation for the permissions command
- Add tracking for the `meltano ui` command

### Fixes

- Updated analytics to properly recognize SPA route changes as pageview changes

## 0.14.0 - (2019-03-04)

---

### New

- Update stages table style in docs
- Add custom transforms and models tutorial to the docs

### Changes

- Add api/v1 to every route
- Update DbtService to always include the my_meltano_project model when transform runs

### Fixes

- Resolved duplicate display issue of Dashboards and Reports on the Files page
- Removed legacy `carbon.dashboard.m5o` (regression from merge)
- Updated dashboards and reports to use UI-friendly name vs slugified name
- Fix minor clipped display issue of right panel on `/settings/database`
- Fix minor display spacing in left panel of Settings
- Fix dashboard page to properly display a previously active dashboard's updated reports
- Fix pre-selected selections for join aggregates when loading a report
- Fix charts to display multiple aggregates (v1)
- Fix 404 errors when refreshing the frontend
- Fix a regression where the Topics would not be shown in the Files page

## 0.13.0 - (2019-02-25)

---

### New

- Add the `tap-salesforce` transform to Meltano. It is using the dbt package defined in https://gitlab.com/meltano/dbt-tap-salesforce
- Add m5o model and tables for tap-salesforce
- Updated the deep-link icon (for Dashboards/Reports on the Files page)

### Changes

- Polished the RBAC view, making it clearer the feature is experimental.
- Rename "Models" to "Topics"
- Use the current connection's schema when generating queries at run time for Postgres Connections.
- Add support for multiple Aggregates over the same attribute when generating HDA queries.

## 0.12.0 - (2019-02-21)

---

### New

- UI cleanup across routes (Analyze focus) and baseline polish to mitigate "that looks off comments"
- Update installation and contributing docs
- Meltano implement role-based access control - [!368](https://gitlab.com/meltano/meltano/merge_requests/368)
- Add version CLI commands for checking current Meltano version
- Add deep linking to dashboards
- Add deep linking to reports

### Fixes

- Fixed a problem when environment variables where used as default values for the CLI - [!390](https://gitlab.com/meltano/meltano/merge_requests/390)
- Fixed dashboards initial load issue due to legacy (and empty) `carbon.dashboard.m5o` file
- New standardized approach for `.m5o` id generation (will need to remove any dashboard.m5o and report.m5o)

## 0.11.0 - (2019-02-19)

---

### New

- Update installation and contributing docs
- Add support for generating Hyper Dimensional Aggregates (HDA)
- Add internal Meltano classes for representing and managing Designs, Table, Column, Aggregate, Definitions, and Query definitions

### Changes

- Move core functionality out of `api/controllers` to `/core/m5o` (for m5o and m5oc management) and `/core/sql` (for anything related to sql generation)

### Fixes

- Fixed a problem when environment variables where used as default values for the CLI - [!390](https://gitlab.com/meltano/meltano/merge_requests/390)

## 0.10.0 - (2019-02-12)

---

### New

- Add gunicorn support for Meltano UI as a WSGI application - [!377](https://gitlab.com/meltano/meltano/merge_requests/377)
- Meltano will now generate the minimal joins when building SQL queries - [!382](https://gitlab.com/meltano/meltano/merge_requests/382)

### Changes

- Add analytics to authentication page
- Meltano will now use SQLite for the job log. See https://meltano.com/docs/architecture.html#job-logging for more details.
- Removed manual `source .env` step in favor of it running automatically

### Fixes

- Meltano will correctly source the `.env`
- fixed charts to render as previously they were blank
- Fixed Analyze button groupd CSS to align as a single row

### Breaks

- Meltano will now use SQLite for the job log. See https://meltano.com/docs/architecture.html#job-logging for more details.
- URL routing updates ('/model' to '/files', removed currently unused '/extract', '/load', '/transform' and '/project/new')

## 0.9.0 - (2019-02-05)

---

### New

- add ability to save reports
- add ability to update an active report during analysis
- add ability to load reports
- add dashboards page and related add/remove report functionality

### Changes

- Generate default `Meltano UI` connection for the `meltano.db` SQLite DB when a new project is created with `meltano init`
- updated main navigation to Files, Analysis, and Dashboards
- Update the `meltano permissions grant` command to fetch the existing permissions from the Snowflake server and only return sql commands for permissions not already assigned
- Add `--diff` option to the `meltano permissions grant` command to get a full diff with the permissions already assigned and new ones that must be assigned

### Fixes

- Entry model definition correctly defines `region_id`.
- Updated the Fundamentals documentation section regarding reports
- Fixed Files page for empty state of Dashboards and Reports
- Fixed Analyze page's left column to accurately preselect columns and aggregates after loading a report

## 0.8.0 - (2019-01-29)

---

### New

- Add tracking of anonymous `meltano cli` usage stats to Meltano's Google Analytics Account
- Add `project_config.yml` to all meltano projects to store concent for anonymous usage tracking and the project's UUID

### Changes

- Add `--no_usage_stats` option to `meltano init <project_name>` to allow users to opt-out from anonymous usage stats tracking
- Bundled Meltano models are now SQLite compatible.

## 0.7.0 - (2019-01-22)

---

### New

- Added basic authentication support for meltano ui.
- Meltano will now automatically source the .env
- Updated docs with `.m5o` authoring requirements and examples
- add support for timeframes in tables
- add basic analytics to understand usage
- add disabled UI for the lack of timeframes support in sqlite
- update Results vs. SQL UI focus based on a results response or query update respectively

### Changes

- Meltano will now discover components based on `https://meltano.com/discovery.yml`
- sample designs are now packaged with meltano

### Fixes

- Updated mobile menu to work as expected
- Updated tutorial docs with improved CLI commands and fixed the host setting to `localhost`

## 0.6.1 - (2019-01-15)

---

## 0.6.0 - (2019-01-15)

---

### New

- add new command `meltano add transform [name_of_dbt_transformation]`
- add transforms to the available plugins

### Changes

- Auto install missing plugins when `meltano elt` runs
- Terminology updates for simpler understanding

### Fixes

- Edit links on the bottom of doc pages are working now

### Breaks

- Updated docs tutorial bullet regarding inaccurate "Validate" button

## 0.5.0 - (2019-01-09)

---

### New

- ensure `meltano init <project-name>` runs on windows
- settings ui now provides sqlite-specific controls for sqlite dialect
- add `target-sqlite` to available loaders for meltano projects
- add new command `meltano add transformer [name_of_plugin]`
- add transformers (dbt) to the available plugins

### Changes

- extractors and loaders are arguments in the elt command instead of options
- `meltano www` is now `meltano ui`
- remove dbt installation from `meltano init`
- move everything dbt related under `transform/`
- update `meltano elt` to not run transforms by default
- update `meltano elt` to auto generate the job_id (job_id has been converted to an optional argument)

### Fixes

- left joins now work correctly in analyze.
- fixed broken sql toggles in analyze view
- fixed sql output based on sql toggles in analyze view

## 0.4.0 - (2019-01-03)

---

### New

- add Using Superset with Meltano documentation

## 0.3.3 - (2018-12-21)

---

## 0.3.2 - (2018-12-21)

---

## 0.3.1 - (2018-12-21)

---

### Changes

- add default models for 'tap-carbon-intensity'.
- Meltano Analyze is now part of the package.
- removes database dependency from Meltano Analyze and uses .ma files
- update the error message when using Meltano from outside a project - [!238](https://gitlab.com/meltano/meltano/merge_requests/238)

## 0.3.0 - (2018-12-18)

---

### New

- updated Settings view so each database connection can be independently disconnected
- add `meltano select` to manage what is extracted by a tap.

### Changes

- documentation site will utilize a new static site generation tool called VuePress

- meltano.com will be deployed from the meltano repo

### Fixes

- model dropdown now updates when updating database (no longer requires page refresh)
- prevent model duplication that previously occurred after subsequent "Update Database" clicks

## 0.2.2 - (2018-12-11)

---

### Changes

- documentation site will utilize a new static site generation tool called VuePress
- first iteration of joins (working on a small scale)

## 0.2.1 - (2018-12-06)

---

### Fixes

- resolve version conflict for `idna==2.7`
- fix the `discover` command in the docker images
- fix the `add` command in the docker images
- fix module not found for meltano.core.permissions.utils

## 0.2.0 - (2018-12-04)

---

### New

- add `meltano permissions grant` command for generating permission queries for Postgres and Snowflake - [!90](https://gitlab.com/meltano/meltano/merge_requests/90)
- add 'tap-stripe' to the discovery

### Changes

- demo with [carbon intensity](https://gitlab.com/meltano/tap-carbon-intensity), no API keys needed
- .ma file extension WIP as alternative to lkml

### Fixes

- fix order in Meltano Analyze

## 0.1.4 - (2018-11-27)

### Fixes

- add default values for the 'www' command - [!185](https://gitlab.com/meltano/meltano/merge_requests/185)
- add CHANGELOG.md
- fix a problem with autodiscovery on taps - [!180](https://gitlab.com/meltano/meltano/merge_requests/180)

### Changes

- move the 'api' extra package into the default package
- add 'tap-fastly' to the discovery

---

## 0.1.3

### Changes

- remove `setuptools>=40` dependency
- `meltano` CLI is now in the `meltano` package

## 0.1.2

### Fixes

- target output state is now saved asynchronously

## 0.1.1

### Changes

- initial release<|MERGE_RESOLUTION|>--- conflicted
+++ resolved
@@ -51,11 +51,8 @@
 - [#1112](https://gitlab.com/meltano/meltano/issues/1112) Fix the "Run" button to improve UX by properly reflecting the running state for auto-running queries
 - [#1023](https://gitlab.com/meltano/meltano/issues/1023) Fix last vuex mutation warning with editable `localConfiguration` clone approach
 
-<<<<<<< HEAD
-=======
-
-
->>>>>>> 8811a297
+
+
 ## 1.0.1 - (2019-10-07)
 
 ---
