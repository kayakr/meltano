--- conflicted
+++ resolved
@@ -13,12 +13,9 @@
 ### Changes
 
 - [#1909](https://gitlab.com/meltano/meltano/-/issues/1909) Suggest disabling ad blocker if request related to an Ads or Analytics extractor was blocked by browser
-<<<<<<< HEAD
 - [#1886](https://gitlab.com/meltano/meltano/-/issues/1886) Don't prepopulate date fields that are not required and are better left blank
 - [#1887](https://gitlab.com/meltano/meltano/-/issues/1887) Hide End Date fields in connection setup since our end-users will want to import everything
-=======
 - [#1905](https://gitlab.com/meltano/meltano/-/issues/1905) Hide Google Analytics Reports field from UI since startup founder end-users will stick with default
->>>>>>> cc3c7c4c
 
 ### Fixes
 
