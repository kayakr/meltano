# CHANGELOG

All notable changes to this project will be documented in this file.
This project adheres to [Semantic Versioning](http://semver.org/) and [Keep a Changelog](http://keepachangelog.com/).

## Unreleased

---

### New

### Changes

- [#1373](https://gitlab.com/meltano/meltano/issues/1373) Update MeltanoData deletion process with 1Password

### Fixes

- [#1373](https://gitlab.com/meltano/meltano/issues/1373) Fix formatting on custom containers in MeltanoData guide

### Breaks

## 1.10.0 - (2019-12-04)

---

### New

- [#1343](https://gitlab.com/meltano/meltano/issues/1343) Add current Meltano version to main navigation

### Changes

- [#1358](https://gitlab.com/meltano/meltano/issues/1358) Update MeltanoData guide with maintenance and debugging instructions
- [#1337](https://gitlab.com/meltano/meltano/issues/1337) Add CTA to installations for free hosted dashboards
- [#1365](https://gitlab.com/meltano/meltano/issues/1365) Add process for deleting meltanodata instances
- [#1340](https://gitlab.com/meltano/meltano/issues/1340) Update connector settings UI to communicate the required status of each setting
- [#1357](https://gitlab.com/meltano/meltano/issues/1357) Update LogModal Analyze CTAs so Analyze can preselect the correct loader for a given analysis

### Fixes

- [#1364](https://gitlab.com/meltano/meltano/issues/1364) Fix instructions to SSH into MeltanoData.com instance

## 1.9.1 - (2019-12-04)

---

### Fixes

- [#1355](https://gitlab.com/meltano/meltano/issues/1355) Upgrade version of `discovery.yml` so that not upgraded Meltano instances with a pre v1.9.0 Meltano version do not break.

## 1.9.0 - (2019-12-03)

---

### New

- [marketing#103](https://gitlab.com/meltano/meltano-marketing/issues/103) Add Google Site Verification token to site
- [#1346](https://gitlab.com/meltano/meltano/issues/1346) Add new tutorial for using FileZilla with a Meltano project
- [#1292](https://gitlab.com/meltano/meltano/issues/1292) Add guide for setting up Meltano projects on meltanodata.com

### Changes

<<<<<<< HEAD
- [#1350](https://gitlab.com/meltano/meltano/issues/1350) Switches to all lower case for Snowflake permission comparisons
=======
- [#1341](https://gitlab.com/meltano/meltano/issues/1341) Various `discovery.yml` and connector configuration UI updates to improve UX.
- [#1341](https://gitlab.com/meltano/meltano/issues/1341) Updated documentation to communicate the various optional settings of a connector
>>>>>>> 90874157

### Fixes

- [#1334](https://gitlab.com/meltano/meltano/issues/1334) Fix automatic population of airflow.cfg after installation
- [#1344](https://gitlab.com/meltano/meltano/issues/1344) Fix an ELT automatic discovery error when running Meltano on Python3.6

## 1.8.0 - (2019-12-02)

---

### New

- [#764](https://gitlab.com/meltano/meltano/issues/764) Add plugin profiles to enable multiple configurations for extractors
- [#1081](https://gitlab.com/meltano/meltano/issues/1081) Add ability to delete data pipelines
- [#1217](https://gitlab.com/meltano/meltano/issues/1217) Add "Test Connection" button to validate connection settings prior to ELT runs
- [#1236](https://gitlab.com/meltano/meltano/issues/1236) Add contextual Analyze CTAs in the Job Log UI
- [#1271](https://gitlab.com/meltano/meltano/issues/1271) Add labels in discovery.yml for easy brand definition

### Changes

- [#1323](https://gitlab.com/meltano/meltano/issues/1323) Add CTA to send users to Typeform to provide info for setting up a hosted dashboard

- [#1323](https://gitlab.com/meltano/meltano/issues/1323) Add CTA to send users to Typeform to provide info for setting up a hosted dashboard
- [#1271](https://gitlab.com/meltano/meltano/issues/1271) Improve messaging on tap and target settings modals
- [#1226](https://gitlab.com/meltano/meltano/issues/1226) Update Pipelines main navigation link to show all data pipeline schedules if that step has been reached
- [#1323](https://gitlab.com/meltano/meltano/issues/1323) Add CTA to send users to Typeform to provide info for setting up a hosted dashboard
- [#1271](https://gitlab.com/meltano/meltano/issues/1271) Improve messaging on tap and target settings modals
- [#1246](https://gitlab.com/meltano/meltano/issues/1246) Update the [Salesforce API + Postgres](https://www.meltano.com/tutorials/salesforce-and-postgres.html) Tutorial to use Meltano UI for setting up the Extractor and Loader, running the ELT pipeline and analyzing the results.

- [#1225](https://gitlab.com/meltano/meltano/issues/1225) Update dbt docs link to be conditional so the user doesn't experience 404s

## 1.7.2 - (2019-11-26)

---

### Fixes

- [#1318](https://gitlab.com/meltano/meltano/merge_requests/1318/) Pin dbt version to `v0.14.4` to address Meltano Transformation failing when using dbt `v0.15.0`

## 1.7.1 - (2019-11-25)

---

### Fixes

- [#1184](https://gitlab.com/meltano/meltano/merge_requests/1184/) Fix `contextualModels` implementation for contextual CTAs in Job Log modal

## 1.7.0 - (2019-11-25)

---

### New

- [#1236](https://gitlab.com/meltano/meltano/issues/1236) Add contextual Analyze CTAs in the Job Log UI

### Fixes

- [#1298](https://gitlab.com/meltano/meltano/issues/1298) Let default entity selection be configured in discovery.yml under `select`
- [#1298](https://gitlab.com/meltano/meltano/issues/1298) Define default entity selection for tap-salesforce
- [#1304](https://gitlab.com/meltano/meltano/issues/1304) Fix Meltano subprocess fetching large catalogs (e.g. for Salesforce) getting stuck do to the subprocess' stderr buffer filling and the process getting deadlocked.

## 1.6.0 - (2019-11-18)

---

### New

- [#1235](https://gitlab.com/meltano/meltano/issues/1235) Add help link button in the app
- [#1285](https://gitlab.com/meltano/meltano/issues/1285) Add link to YouTube guidelines for release instructions
- [#1277](https://gitlab.com/meltano/meltano/issues/1277) Move sections that don't apply to outside contributors from Contributing and Roadmap docs to Handbook: Release Process, Release Schedule, Demo Day, Speedruns, DigitalOcean Marketplace

### Changes

- [#1257](https://gitlab.com/meltano/meltano/issues/1257) Prevent modified logo file upon each build
- [#1289](https://gitlab.com/meltano/meltano/issues/1289) Dismiss all modals when using the escape key
- [#1282](https://gitlab.com/meltano/meltano/issues/1282) Remove Entity Selection from the UI (still available in CLI) and default to "All" entities for a given data source
- [#1303](https://gitlab.com/meltano/meltano/issues/1303) Update the configuration options for the Salesforce Extractor to only include relevant properties. Remove properties like the client_id that were not used for username/password authentication.
- [#1308](https://gitlab.com/meltano/meltano/issues/1308) Update the configuration options for the Marketo Extractor to use a Start Date instead of a Start Time.

### Fixes

- [#1297](https://gitlab.com/meltano/meltano/issues/1297) Get actual latest ELT job log by sorting matches by creation time with nanosecond resolution
- [#1297](https://gitlab.com/meltano/meltano/issues/1297) Fix pipeline failure caused by jobs that require true concurrency being executed on CI runners that don't

## 1.5.0 - (2019-11-11)

---

### New

- [#1222](https://gitlab.com/meltano/meltano/issues/1222) Include static application security testing (SAST) in the pipeline
- [#1164](https://gitlab.com/meltano/meltano/issues/1164) Add "transform limitations" message to Transform UI
- [#1272](https://gitlab.com/meltano/meltano/issues/1272) Add Vuepress plugin to generate a sitemap on website build
- [meltano-marketing#89](https://gitlab.com/meltano/meltano-marketing/issues/89) Adds basic title and meta descriptions to all public-facing website & documentation pages.

### Changes

- [#1239](https://gitlab.com/meltano/meltano/issues/1239) Update header buttons layout on small viewports
- [#1019](https://gitlab.com/meltano/meltano/issues/1019) Automatically update package.json file versions
- [#1253](https://gitlab.com/meltano/meltano/issues/1253) Do not allow `meltano` command invocation without any argument
- [#1192](https://gitlab.com/meltano/meltano/issues/1192) Improve helper notes associated with each Extract, Load, and Transform step to better communicate the purpose of each
- [#1201](https://gitlab.com/meltano/meltano/issues/1201) Improved "Auto Advance" messaging regarding Entity Selection. We also doubled the default toast time to improve likelihood of reading feedback.
- [#1191](https://gitlab.com/meltano/meltano/issues/1191) update Google Analytics extractor documentation to explain how to set up the Google Analytics API, and remove duplicate instructions from the [Google Analytics API + Postgres tutorial](http://meltano.com/tutorials/google-analytics-with-postgres.html#prerequisites)
- [#1199](https://gitlab.com/meltano/meltano/issues/1199) Add example and sample CSV files to the CSV extractor documentation
- [#1247](https://gitlab.com/meltano/meltano/issues/1247) Update the [Loading CSV Files to a Postgres Database](https://www.meltano.com/tutorials/csv-with-postgres.html) Tutorial to use Meltano UI for setting up the Extractor and Loader, running the ELT pipeline and analyzing the results. Also provide all the files used in the tutorial (transformations, models, etc) as downloadable files.
- [#1279] Revise ["Roadmap" section](https://meltano.com/docs/roadmap.html) of the docs with clarified persona, mission, vision, and re-order content
- [#1134](https://gitlab.com/meltano/meltano/issues/1134) Update the [GitLab API + Postgres](https://www.meltano.com/tutorials/gitlab-and-postgres.html). Include video walk-through and update the end to end flow to only use Meltano UI.
- [#95](https://gitlab.com/meltano/meltano-marketing/issues/95) Update the DigitalOcean CTA to go to the public directory page for the Meltano droplet
- [#1270](https://gitlab.com/meltano/meltano/issues/1270) Main navigation "Pipeline" to "Pipelines" to reinforce multiple vs. singular (conflicts a bit with the verb approach of the other navigation items but we think it's worth it for now)
- [#1240](https://gitlab.com/meltano/meltano/issues/1240) Provide clarity around how Airflow can be used directly in documentation and UI
- [#1263](https://gitlab.com/meltano/meltano/issues/1263) Document lack of Windows support and suggest WSL, Docker

### Fixes

- [#1259](https://gitlab.com/meltano/meltano/issues/1259) Fix `meltano elt` not properly logging errors happening in the ELT process
- [#1183](https://gitlab.com/meltano/meltano/issues/1183) Fix a race condition causing the `meltano.yml` to be empty in some occurence
- [#1258](https://gitlab.com/meltano/meltano/issues/1258) Fix format of custom extractor's capabilities in meltano.yml
- [#1215](https://gitlab.com/meltano/meltano/issues/1215) Fix intercom documentation footer overlap issue.
- [#1215](https://gitlab.com/meltano/meltano/issues/1215) Fix YouTube iframes to be responsive (resolves unwanted side-effect of horizontal scrollbar at mobile/tablet media queries)

## 1.4.0 - (2019-11-04)

---

### New

- [#1208](https://gitlab.com/meltano/meltano/issues/1208) Add description to `Plugin` definition and updated `discovery.yml` and UI to consume it
- [#1195](https://gitlab.com/meltano/meltano/issues/1195) Add temporary message in configuration communicating their global nature until "Profiles" are implemented
- [#1245](https://gitlab.com/meltano/meltano/issues/1245) Add detailed information on the documentation about events tracked by Meltano when Anonymous Usage Data tracking is enabled.
- [#1228](https://gitlab.com/meltano/meltano/issues/1228) Add preselections of the first column and aggregate of base table to initialize Analyze with data by default.

### Changes

- [#1244](https://gitlab.com/meltano/meltano/issues/1244) Add instructions on how to deactivate a virtual environment
- [#1082](https://gitlab.com/meltano/meltano/issues/1082) Meltano will now enable automatically DAGs created in Airflow
- [#1231](https://gitlab.com/meltano/meltano/issues/1231) Update CLI output during project initialization
- [#1126](https://gitlab.com/meltano/meltano/issues/1126) Minor UI updates to improve clarity around Schedule step and Manual vs Orchestrated runs
- [#1210](https://gitlab.com/meltano/meltano/issues/1210) Improved SQLite loader configuration context (name and description)
- [#1185](https://gitlab.com/meltano/meltano/issues/1185) Remove majority of unimplemented placeholder UI buttons
- [#1166](https://gitlab.com/meltano/meltano/issues/1166) Clarify in documentation that plugin configuration is stored in the `.meltano` directory, which is in `.gitignore`.
- [#1200](https://gitlab.com/meltano/meltano/issues/1200) Link to new Getting Help documentation section instead of issue tracker where appropriate

- [#1227](https://gitlab.com/meltano/meltano/issues/1227) Update Notebook `MainNav` link to jump to our Jupyter Notebook docs

### Fixes

- [#1075](https://gitlab.com/meltano/meltano/issues/1075) Fix a bug that caused `target-csv` to fail.
- [#1233](https://gitlab.com/meltano/meltano/issues/1233) Fix the Design page failing to load a Design that has timeframes on the base table
- [#1187](https://gitlab.com/meltano/meltano/issues/1187) Updated configuration to support `readonly` kind to prevent unwanted editing
- [#1187](https://gitlab.com/meltano/meltano/issues/1187) Updated configuration to setting resets to prevent unwanted editing
- [#1187](https://gitlab.com/meltano/meltano/issues/1187) Updated configuration to conditionally reset certain settings to prevent unwanted editing
- [#1187](https://gitlab.com/meltano/meltano/issues/1187) Updated configuration to prevent unwanted editing until we handle this properly with role-based access control
- [#1187](https://gitlab.com/meltano/meltano/issues/1187) Updated certain connector configuration settings with a `readonly` flag to prevent unwanted editing in the UI. This is temporary and will be removed when we handle this properly with role-based access control.
- [#1198](https://gitlab.com/meltano/meltano/issues/1198) Fix "More Info." link in configuration to properly open a new tab via `target="_blank"`

- [#1229](https://gitlab.com/meltano/meltano/issues/1229) Improve extractor schema autodiscovery error messages and don't attempt autodiscovery when it is known to not be supported, like in the case of tap-gitlab
- [#1207](https://gitlab.com/meltano/meltano/issues/1207) Updated all screenshots in Getting Started Guide to reflect the most current UI

## 1.3.0 - (2019-10-28)

---

### New

- [#991](https://gitlab.com/meltano/meltano/issues/991) Add e2e tests for simple sqlite-carbon workflow
- [#1103](https://gitlab.com/meltano/meltano/issues/1103) Add Intercom to Meltano.com to interact with our users in real-time
- [#1130](https://gitlab.com/meltano/meltano/issues/1130) Add Tutorial for extracting data from Google Analytics and loading the extracted data to Postgres
- [#1168](https://gitlab.com/meltano/meltano/issues/1168) Speedrun video added to home page and new release issue template
- [#1182](https://gitlab.com/meltano/meltano/issues/1182) Add `null`able date inputs so optional dates aren't incorrectly required in validation
- [#1169](https://gitlab.com/meltano/meltano/issues/1169) Meltano now generates the dbt documentation automatically

### Changes

- [!1061](https://gitlab.com/meltano/meltano/merge_requests/1061) Update the Getting Started Guide and the Meltano.com documentation with the new UI and information about job logging and how to find the most recent run log of a pipeline.
- [#1213](https://gitlab.com/meltano/meltano/issues/1213) Add VuePress use and benefits to documentation
- [#922](https://gitlab.com/meltano/meltano/issues/922) Document the importance of transformations and how to get started
- [#1167](https://gitlab.com/meltano/meltano/issues/1167) Iterate on docs to improve readability and content updates

### Fixes

- [#1173](https://gitlab.com/meltano/meltano/issues/1173) Fix `sortBy` drag-and-drop bug in Analyze by properly using `tryAutoRun` vs. `runQuery`
- [#1079](https://gitlab.com/meltano/meltano/issues/1079) `meltano elt` will now run in isolation under `.meltano/run/elt`
- [#1204](https://gitlab.com/meltano/meltano/issues/1204) move project creation steps out of the local installation section of the docs and into the Getting Started Guide
- [#782](https://gitlab.com/meltano/meltano/issues/782) Update timeframe label and fix timeframe attributes to properly display in the Result Table

## 1.2.1 - (2019-10-22)

---

### New

- [#1123](https://gitlab.com/meltano/meltano/issues/1123) Add first-class "Submit Issue" CTA to help expedite resolution when a running job fails. Also updated the "Log" CTA in the Pipelines UI to reflect a failed state.

### Fixes

- [#1172](https://gitlab.com/meltano/meltano/issues/1172) Fix analytics issue related to app version

## 1.2.0 - (2019-10-21)

---

### New

- [#1121](https://gitlab.com/meltano/meltano/issues/1121) Add ability to configure listen address of Meltano and Airflow
- [#1022](https://gitlab.com/meltano/meltano/issues/1022) Add "Autorun Query" toggle and persist the user's choice across sessions
- [#1060](https://gitlab.com/meltano/meltano/issues/1060) Auto advance to Job Log from Pipeline Schedule creation
- [#1111](https://gitlab.com/meltano/meltano/issues/1111) Auto advance to Loader installation step when an extractor lacks entity selection

### Changes

- [#1013](https://gitlab.com/meltano/meltano/issues/1013) Toast initialization and analytics initialization cleanup

### Fixes

- [#1050](https://gitlab.com/meltano/meltano/issues/1050) Fix a bug where the Job log would be created before the `transform` are run.
- [#1122](https://gitlab.com/meltano/meltano/issues/1122) `meltano elt` will now properly run when using `target-snowflake`.
- [#1159](https://gitlab.com/meltano/meltano/issues/1159) Minor UI fixes (proper `MainNav` Model icon active color during Analyze route match & "Run" auto query related cleanup) and `...NameFromRoute` refactor renaming cleanup

## 1.1.0 - (2019-10-16)

---

### New

- [#1106](https://gitlab.com/meltano/meltano/issues/1106) Add description metadata to the GitLab extractor's Ultimate License configuration setting
- [#1057](https://gitlab.com/meltano/meltano/issues/1057) Auto advance to Entity Selection when an extractor lacks configuration settings
- [#51](https://gitlab.com/meltano/meltano-marketing/issues/51) Update Google Analytics to track `appVersion`, custom `projectId`, and to properly use the default `clientId`. The CLI also now uses `client_id` to differentiate between a CLI client id (not versioned) and the project id (versioned).
- [#1012](https://gitlab.com/meltano/meltano/issues/1012) Add intelligent autofocus for improved UX in both Extractor and Loader configuration
- [#758](https://gitlab.com/meltano/meltano/issues/758) Update 'meltano permissions' to add --full-refresh command to revoke all privileges prior to granting
- [#1113](https://gitlab.com/meltano/meltano/issues/1113) Update 'meltano permissions' to have the ability to find all schemas matching a partial name such as `snowplow_*`
- [#1114](https://gitlab.com/meltano/meltano/issues/1114) Update 'meltano permissions' to include the OPERATE privilege for Snowflake warehouse

### Changes

- Compress meltano-logo.png
- [#1080](https://gitlab.com/meltano/meltano/issues/1080) Temporarily disable Intercom until userId strategy is determined
- [#1058](https://gitlab.com/meltano/meltano/issues/1058) Updated the selected state of grouped buttons to fill vs. stroke. Updated the docs to reflect the reasoning to ensure consistency in Meltano's UI visual language
- [#1068](https://gitlab.com/meltano/meltano/issues/1068) Replace dogfooding term in docs to speedrun
- [#1101](https://gitlab.com/meltano/meltano/issues/1101) Add new tour video to home page
- [#1101](https://gitlab.com/meltano/meltano/issues/1101) Update design to improve readability and contrast
- [#1115](https://gitlab.com/meltano/meltano/issues/1115) Update 'meltano permissions' to not require an identially named role for a given user

### Fixes

- [#1120](https://gitlab.com/meltano/meltano/issues/1120) Fix a concurrency bug causing `meltano select` to crash.
- [#1086](https://gitlab.com/meltano/meltano/issues/1086) Fix a concurrency issue when the `meltano.yml` file was updated.
- [#1112](https://gitlab.com/meltano/meltano/issues/1112) Fix the "Run" button to improve UX by properly reflecting the running state for auto-running queries
- [#1023](https://gitlab.com/meltano/meltano/issues/1023) Fix last vuex mutation warning with editable `localConfiguration` clone approach

### Breaks

## 1.0.1 - (2019-10-07)

---

### Fixes

- Patch technicality due to PyPi limitation (v1 already existed from a publish mistake seven+ months ago) with needed changelog New/Changes/Fixes section headers

## 1.0.0 - (2019-10-07)

---

### New

- [#1020](https://gitlab.com/meltano/meltano/issues/1020) Update Command Line Tools documentation to reflect a standard format with opportunities for improvement in the future
- [#524](https://gitlab.com/meltano/meltano/issues/524) There is a new Plugins section on the site to contain all ecosystem related libraries (i.e., extractors, loaders, etc.)

### Changes

- [#1087](https://gitlab.com/meltano/meltano/issues/1087) Fix `meltano select` not seeding the database when run as the first command.
- [#1090](https://gitlab.com/meltano/meltano/issues/1090) Update the namespace for all plugins. Also the default schema used will go back to including the `tap_` prefix to avoid conflicts with existing schemas (e.g. a local `gitlab` or `salesforce` schema). This also fixes `tap-csv` and `tap-google-analytics` not properly working after the latest Meltano release.
- [#1047](https://gitlab.com/meltano/meltano-marketing/issues/1047) Fix a bug where some configuration values were not redacted

### Fixes

### Breaks

- [#1085](https://gitlab.com/meltano/meltano/issues/1085) Fix Analyze model dropdown to properly reflect installed `models`
- [#1089](https://gitlab.com/meltano/meltano/issues/1089) Properly re-initialize the Analyze page after a new analysis is selected during an existing analysis (this issue surfaced due to the recent Analyze dropdown CTAs addition which enables an analysis change during an existing one)
- [#1092](https://gitlab.com/meltano/meltano/issues/1092) Fix async condition so the design store's `defaultState` is properly applied before loading a new design via `initializeDesign`

## 0.44.1 - (2019-10-03)

---

### New

- [#51](https://gitlab.com/meltano/meltano-marketing/issues/51) Add Google Analytics tracking acknowledgment in the UI
- [#926](https://gitlab.com/meltano/meltano/issues/926) Add step-by-step intructions for using the DigitalOcean one-click installer
- [#1076](https://gitlab.com/meltano/meltano/issues/1076) Enable Log button in pipelines UI after route change or hard refresh if a matching log exists
- [#1067](https://gitlab.com/meltano/meltano/issues/1067) Add Model landing page and update Analyze main navigation to a dropdown displaying the various analysis CTAs associated with each model
- [#1080](https://gitlab.com/meltano/meltano/issues/1080) Add live chat support on Meltano.com website using Intercom.io

### Changes

- [#1069](https://gitlab.com/meltano/meltano/issues/1069) Meltano will now use the schedule's name to run incremental jobs
- [#926](https://gitlab.com/meltano/meltano/issues/926) Move manual DigitalOcean Droplet configuration instructions to advanced tutorials
- Collapse Installation docs into a single section

### Fixes

- [#1071](https://gitlab.com/meltano/meltano/issues/1071) Fix `rehydratePollers` so the UI reflects running jobs after a hard refresh or route change (this surfaced from the recent [!963](https://gitlab.com/meltano/meltano/merge_requests/963) change)
- [#1075](https://gitlab.com/meltano/meltano/issues/1075) Fix an issue where `meltano elt` would fail when a previous job was found

## 0.44.0 - (2019-09-30)

---

### New

- [#950](https://gitlab.com/meltano/meltano/issues/950) Removed the Analyze connection configuration: Meltano will now infer connections out of each loader configuration.
- [#1002](https://gitlab.com/meltano/meltano/issues/1002) Analyze UI now displays the Topic's (analysis model's) description text if applicable
- [#1032](https://gitlab.com/meltano/meltano/issues/1032) Add 'Model' and 'Notebook' to main navigation to communicate that Meltano plans to empower users with modeling and notebooking functionality
- [#949](https://gitlab.com/meltano/meltano/issues/949) Add "Log" button and dedicated sub-UI for tracking an ELT run's status more granularly

- [#932](https://gitlab.com/meltano/meltano/issues/932) Meltano can now be upgraded from the UI directly.

### Changes

- [#1045](https://gitlab.com/meltano/meltano/issues/1045) Make it clear that 'meltano add' is not hanging while installing plugins
- [#1000](https://gitlab.com/meltano/meltano/issues/1000) Update Getting Started guide with updated screenshots and content
- [#854](https://gitlab.com/meltano/meltano/issues/854) Charts now use pretty labels rather than the ID
- [#1011](https://gitlab.com/meltano/meltano/issues/1011) Removed "Catch-up Date" in favor of default "Start Date" of extractor
- [#578](https://gitlab.com/meltano/meltano/issues/578) Remove support for `tap-zuora`.
- [#1002](https://gitlab.com/meltano/meltano/issues/1002) Update `discovery.yml` with explicit `kind: password` metadata (we infer and set input types of `password` as a safeguard, but the explicit setting is preferred)
- [#1049](https://gitlab.com/meltano/meltano/issues/1049) Change default `target-sqlite` database name to `warehouse` to not conflict with system database
- [#949](https://gitlab.com/meltano/meltano/issues/949) Update the way Meltano handles logs for ELT runs: Every elt run is logged in `.meltano/run/logs/{job_id}/elt_{timestamp}.log`. That allows Meltano to keep logs for multiple, or even concurrent, elt runs with the same `job_id`.
- [#949](https://gitlab.com/meltano/meltano/issues/949) Update "Create Pipeline" redirect logic based on the previous route being 'transforms' (this is a UX win setting up the user with the sub-UI for the next logical step vs. requiring a manual "Create" click)
- [#1051](https://gitlab.com/meltano/meltano/issues/1051) Automatically set SQLALCHEMY_DATABASE_URI config to system database URI

### Fixes

- [#1004](https://gitlab.com/meltano/meltano/issues/1004) Fix error when deselecting last attribute in Analyze
- [#1048](https://gitlab.com/meltano/meltano/issues/1048) Fix various actions that should have been mutations and did minor code convention cleanup
- [#1063](https://gitlab.com/meltano/meltano/issues/1063) Fix the "Explore" button link in Dashboards to properly account for the `namespace`

### Breaks

- [#1051](https://gitlab.com/meltano/meltano/issues/1051) Remove MELTANO_BACKEND e.a. in favor of --uri CLI option and MELTANO_DATABASE_URI env var
- [#1052](https://gitlab.com/meltano/meltano/issues/1052) Move system database into `.meltano` directory to indicate it is owned by the app and not supposed to be messed with directly by users

## 0.43.0 - (2019-09-23)

---

### New

- [#1014](https://gitlab.com/meltano/meltano/issues/1014) Meltano now logs all output from each `meltano elt` run in a log file that uses the unique job*id of the run. It can be found in `.meltano/run/logs/elt*{job_id}.log`.
- [#1014](https://gitlab.com/meltano/meltano/issues/1014) Meltano now logs all output from each `meltano elt` run in a log file that uses the unique job*id of the run. It can be found in `.meltano/run/logs/elt*{job_id}.log`.
- [#1014](https://gitlab.com/meltano/meltano/issues/1014) Meltano now logs all output from each `meltano elt` run in a log file that uses the unique `job_id` of the run. It can be found in `.meltano/run/logs/elt*{job_id}.log`.
- [#955](https://gitlab.com/meltano/meltano/issues/955) Establish baseline for demo day and how they should be run

### Changes

- [#891](https://gitlab.com/meltano/meltano/issues/891) Contributors can run webapp from root directory

### Fixes

- [#1005](https://gitlab.com/meltano/meltano/issues/1005) Fix installed plugins endpoints listing identically named plugins of different types under wrong type

## 0.42.1 - (2019-09-19)

---

### Changes

- [#987](https://gitlab.com/meltano/meltano/issues/987) Update routing to match labels (verbs vs. nouns) in effort to subtly reinforce action taking vs. solely "thing" management
- [#960](https://gitlab.com/meltano/meltano/issues/960) Improve UX by instantly displaying extractor and loader configuration UIs based on "Install" or "Configure" interaction as opposed to the prior delay (side effect of async `addPlugin`)
- [#996](https://gitlab.com/meltano/meltano/issues/996) Update conditional UI analytics stats tracking at runtime vs. build-time by sourcing state from the same backend `send_anonymous_usage_stats` flag

### Fixes

- [#992](https://gitlab.com/meltano/meltano/issues/992) Fix missing GA scripts
- [#989](https://gitlab.com/meltano/meltano/issues/989) Fix UI/UX documentation regarding recent removal of `view-header`
- [#994](https://gitlab.com/meltano/meltano/issues/994) Fix stale Pipelines Count in main navigation Pipeline badge
- [#999](https://gitlab.com/meltano/meltano/issues/999) Update yarn dependencies to resolve peer dependency warning
- [#1008](https://gitlab.com/meltano/meltano/issues/1008) Fix error on "Create Pipeline Schedule" modal when no plugins have been installed
- [#1015](https://gitlab.com/meltano/meltano/issues/1008) Support SQLite database name with and without '.db' extension
- [#1007](https://gitlab.com/meltano/meltano/issues/1007) Fix pipeline with failed job not being regarded as having completed
- [#998](https://gitlab.com/meltano/meltano/issues/998) Update Analyze UI with conditional loading indicator to prevent query generation prior to connection dialects being loaded (this solution is still useful for when inference supercedes our current manual dialect selection solution)
- [#1009](https://gitlab.com/meltano/meltano/issues/1009) Fix default ConnectorSettings validation to account for `false` (unchecked) checkbox values

### Breaks

## 0.42.0 - (2019-09-16)

---

### New

- [#976](https://gitlab.com/meltano/meltano/issues/976) Route changes will update page title in the web app

### Changes

- [Marketing #48](https://gitlab.com/meltano/meltano-marketing/issues/48) Update newsletter subscription links to redirect to our new newsletter [hosted by Substack](https://meltano.substack.com)

### Fixes

- [#965](https://gitlab.com/meltano/meltano/issues/965) Fix a regression that prevented the Meltano UI to reach the Meltano API when using an external hostname.
- [#986](https://gitlab.com/meltano/meltano/issues/986) Fix an issue where the Orchestration page would not show Airflow even when it was installed.
- [#969](https://gitlab.com/meltano/meltano/issues/969) Fix an issue where the Meltano Analyze connection would not respect the `port` configuration.
- [#964](https://gitlab.com/meltano/meltano/issues/964) Fix copy button overlap issue with top navigation
- [#970](https://gitlab.com/meltano/meltano/issues/970) Fix Meltano's m5o parser and compiler to properly namespace and isolate the definitions of different custom and packaged Topics.

## 0.41.0 - (2019-09-09)

---

### New

- [#980](https://gitlab.com/meltano/meltano/issues/980) Add Cypress for e2e testing pipeline
- [#579](https://gitlab.com/meltano/meltano/issues/579) Add `meltano schedule list` to show a project's schedules
- [#942](https://gitlab.com/meltano/meltano/issues/942) Add progress bars on various routes to improve UX feedback
- [#779](https://gitlab.com/meltano/meltano/issues/779) Add various UI polish details regarding iconography use, preloading feedback, breadcrumbs, container styling, navigation, and sub-navigation

### Changes

- [#906](https://gitlab.com/meltano/meltano/issues/906) `meltano ui` will now run in `production` per default

- [#942](https://gitlab.com/meltano/meltano/issues/942) Update Analyze Connections UI to match configuration-as-modal pattern for UX consistency regarding configuration
- [#779](https://gitlab.com/meltano/meltano/issues/779) Update all "This feature is queued..." temporary UI buttons to link to the Meltano repo issues page with a contextual search term

## 0.40.0 - (2019-09-04)

---

### New

- [#927](https://gitlab.com/meltano/meltano/issues/927) Document how to manually set up a Meltano Droplet on DigitalOcean

- [#916](https://gitlab.com/meltano/meltano/issues/916) Add Transform step as first-class and adjacent step to Extract and Load
- [#916](https://gitlab.com/meltano/meltano/issues/916) Improve Create Pipeline Schedule default selection UX by leveraging "ELT recents" concept
- [#936](https://gitlab.com/meltano/meltano/issues/936) Add "Refresh Airflow" button in Orchestrate to bypass route change or full-page refresh when iframe doesn't initially inflate as expected (this will likely be automated once the root cause is determined)
- [#899](https://gitlab.com/meltano/meltano/issues/899) Add deep linking improvements to reports and dashboards to better facilitate sharing
- [#899](https://gitlab.com/meltano/meltano/issues/899) Add "Edit" and "Explore" buttons to each report instance displayed in a dashboard to enable editing said report and exploring a fresh and unselected analysis of the same model and design
- [!546](https://gitlab.com/meltano/meltano/merge_requests/546) Add new Advanced Tutorial on how to Load CSV files to Postgres

### Changes

- [#909](https://gitlab.com/meltano/meltano/issues/909) Default names will be generated for Reports and Dashboards
- [#892](https://gitlab.com/meltano/meltano/issues/892) Improve experience for parsing Snowflake URL for ID by showing processing step
- [#935](https://gitlab.com/meltano/meltano/issues/935) Update Entity Selection to be nested in the Extract step so each ELT step is consecutive
- [#886](https://gitlab.com/meltano/meltano/issues/886) Add validation for grouping settings as the next iteration of improved form validation for generated connector settings

### Fixes

- [#931](https://gitlab.com/meltano/meltano/issues/931) Fix Analyze Connections identifier mismatch resulting from recent linting refactor
- [#919](https://gitlab.com/meltano/meltano/issues/919) Fix Airflow iframe automatic UI refresh
- [#937](https://gitlab.com/meltano/meltano/issues/937) Fix Chart.vue prop type error

## 0.39.0 - (2019-08-26)

---

### New

- [#838](https://gitlab.com/meltano/meltano/issues/838) Add indicator for speed run plugins
- [#870](https://gitlab.com/meltano/meltano/issues/870) Add global footer component in docs
- [#871](https://gitlab.com/meltano/meltano/issues/871) Add contributing link in footer of docs
- [#908](https://gitlab.com/meltano/meltano/issues/908) Add auto installation for Airflow Orchestrator for improved UX
- [#912](https://gitlab.com/meltano/meltano/issues/912) Auto run the ELT of a saved Pipeline Schedule by default
- [#907](https://gitlab.com/meltano/meltano/issues/907) Add auto select of "All" for Entities Selection step and removed the performance warning (a future iteration will address the "Recommended" implementation and the display of a resulting performance warning when "All" is selected and "Recommended" ignored)
- [#799](https://gitlab.com/meltano/meltano/issues/799) Standardized code conventions on the frontend and updated related documentation (issues related to further linting enforcement will soon follow)

### Changes

- [#838](https://gitlab.com/meltano/meltano/issues/838) Speed run plugins prioritized to top of the list
- [#896](https://gitlab.com/meltano/meltano/issues/896) Add documentation for how to do patch releases
- [#910](https://gitlab.com/meltano/meltano/issues/910) Update linting rules to enforce better standards for the frontend code base
- [#885](https://gitlab.com/meltano/meltano/issues/885) Add docs for all extractors and loaders
- [#885](https://gitlab.com/meltano/meltano/issues/885) All plugin modal cards show docs text if they have docs
- [#733](https://gitlab.com/meltano/meltano/issues/733) Improve error feedback to be more specific when plugin installation errors occur

### Fixes

- [#923](https://gitlab.com/meltano/meltano/issues/923) Fix contributing release docs merge conflict issue

## 0.38.0 - (2019-08-21)

---

### New

- [#746](https://gitlab.com/meltano/meltano/issues/746) Add CTA to specific dashboard in "Add to Dashboard" sub-UI
- [#746](https://gitlab.com/meltano/meltano/issues/746) Add toast feedback on success, update, or error for schedules, reports, and dashboards
- [#814](https://gitlab.com/meltano/meltano/issues/814) Install Airflow via the Orchestration UI (we may do this in the background automatically in the future)

### Changes

- [#901](https://gitlab.com/meltano/meltano/issues/901) Update entities plugins to be alphabetically sorted for consistency with extractors ordering

### Fixes

- [#746](https://gitlab.com/meltano/meltano/issues/746) Prevent duplicate schedule, report, and dashboard creation if there is an existing item
- [#976](https://gitlab.com/meltano/meltano/issues/900) Fix fallback v976e Route changes will update page title in the web appfor Iso8601 dates/times
- [#903](https://gitlab.com/meltano/meltano/issues/903) Fix columns display issue for the base table in Analyze

### Breaks

## 0.37.2 - (2019-08-19)

---

### Fixes

- [#894](https://gitlab.com/meltano/meltano/issues/894) Fix issue with static asset paths

## 0.37.1 - (2019-08-19)

---

### Fixes

- [#894](https://gitlab.com/meltano/meltano/issues/894) Fix build issues with new Vue CLI 3 build process

## 0.37.0 - (2019-08-19)

---

### New

- [#763](https://gitlab.com/meltano/meltano/issues/763) Add inference to auto install related plugins after a user installs a specific extractor
- [#867](https://gitlab.com/meltano/meltano/issues/867) Add fallback values (if they aren't set in the `discovery.yml`) for `start date`, `start time`, and `end date` for all connectors so the user has potentially one less interaction to make per connector configuration

### Changes

- [#342](https://gitlab.com/meltano/meltano/issues/342) Swap UI app directory "webapp" and upgrade to Vue CLI 3
- [#882](https://gitlab.com/meltano/meltano/issues/882) Update navigation and subnavigation labels to verbs vs. nouns to inspire action and productivity when using the UI
- [#700](https://gitlab.com/meltano/meltano/issues/700) Update documentation to remove "\$" and trim spaces to make CLI command copy/paste easier
- [#878](https://gitlab.com/meltano/meltano/issues/878) Write a [tutorial to help users get started with PostgreSQL](http://www.meltano.com/docs/loaders.html#postgresql-database)
- [#883](https://gitlab.com/meltano/meltano/issues/883) Break Extractors and Loaders sections out in the docs
- [#889](https://gitlab.com/meltano/meltano/issues/889) Allow for githooks to lint on commit
- [#835](https://gitlab.com/meltano/meltano/issues/835) Pipeline name in Schedule creation will have an automatic default

### Fixes

- [#872](https://gitlab.com/meltano/meltano/issues/872) Updated `tap-marketo` and `tap-stripe` to leverage password input type while also improving the input type password fallback
- [#882](https://gitlab.com/meltano/meltano/issues/882) Fix recent minor regression regarding `Dashboard` routing
- [#858](https://gitlab.com/meltano/meltano/issues/858) Fix `job_state` bug so that ELT run status polling can properly resume as expected
- [#890](https://gitlab.com/meltano/meltano/issues/890) Fix implementation of default configuration setting to use less code

## 0.36.0 - (2019-08-12)

---

### New

- [#793](https://gitlab.com/meltano/meltano/issues/793) Add introduction module to Connector Settings to allow for helper text as far as signup and documentation links
- [#796](https://gitlab.com/meltano/meltano/issues/796) Add dropdown option to Connector Settings to allow for more defined UI interactions
- [#802](https://gitlab.com/meltano/meltano/issues/802) Add support for Query Filters over columns that are not selected
- [#855](https://gitlab.com/meltano/meltano/issues/855) Add empty state to Dashboards and cleaned up styling for consistency with Analyze's layout
- [#856](https://gitlab.com/meltano/meltano/issues/856) Add contextual information to the Analyze Connection UI to aid user understanding
- [#800](https://gitlab.com/meltano/meltano/issues/800) Add save success feedback for connectors, entities, and connections
- [#817](https://gitlab.com/meltano/meltano/issues/817) Add [Meltano explainer video](https://www.youtube.com/watch?v=2Glsf89WQ5w) to the front page of Meltano.com

### Changes

- [#794](https://gitlab.com/meltano/meltano/issues/794) Update Snowflake fields to have descriptions and utilize tooltip UI
- [#853](https://gitlab.com/meltano/meltano/issues/853) Improve UX for multi-attribute ordering (wider sub-UI for easier reading, clear drop target, and clearer drag animation for reenforcing sorting interaction)
- [#735](https://gitlab.com/meltano/meltano/issues/735) Update Entities UI to only display entity selection "Configure" CTAs for installed (vs. previously all) extractors
- [#548](https://gitlab.com/meltano/meltano/issues/548) Update Meltano mission, vision and path to v1 on [roadmap page](https://meltano.com/docs/roadmap.html) of Meltano.com
- [#824](https://gitlab.com/meltano/meltano/issues/824) Update `meltano select` to use the unique `tap_stream_id` instead of the `stream` property for filtering streams. This adds support for taps with multiple streams with the same name, like, for example, the ones produced by `tap-postgres` when tables with the same name are defined in different schemas.
- [#842](https://gitlab.com/meltano/meltano/issues/842) Collapse Deployment section in the docs to be under [Installation](https://meltano.com/docs/installation.html)

### Fixes

- [#855](https://gitlab.com/meltano/meltano/issues/855) Fix bug that duplicated a dashboard's `reportIds` that also prevented immediate UI feedback when reports were toggled (added or removed) from a dashboard via Analyze's "Add to Dashboard" dropdown
- [#851](https://gitlab.com/meltano/meltano/issues/851) Fix report saving and loading to work with filters and sortBy ordering
- [#852](https://gitlab.com/meltano/meltano/issues/852) Update Scheduling UI to have "Run" button at all times vs conditionally to empower users to run one-off ELT pipelines even if Airflow is installed
- [#852](https://gitlab.com/meltano/meltano/issues/852) Update Scheduling UI "Interval" column with CTA to install Airflow while communicating why via tooltip
- [#852](https://gitlab.com/meltano/meltano/issues/852) Fix initial Orchestration page hydration to properly reflect Airflow installation status
- [#831](https://gitlab.com/meltano/meltano/issues/831) Update `meltano elt` to exit with 1 and report dbt's exit code on an error message when dbt exits with a non-zero code.
- [#857](https://gitlab.com/meltano/meltano/issues/857) Update PluginDiscoveryService to use the cached `discovery.yml` when Meltano can not connect to `meltano.com` while trying to fetch a fresh version of the discovery file.
- [#850](https://gitlab.com/meltano/meltano/issues/850) Fix entities response so entities display as expected (as assumed this simple fix was due to our recent interceptor upgrade)
- [#800](https://gitlab.com/meltano/meltano/issues/800) Fix connector and connection settings to display saved settings by default while falling back and setting defaults if applicable

## 0.35.0 - (2019-08-05)

---

### New

- [!781](https://gitlab.com/meltano/meltano/merge_requests/781) Add new Advanced Tutorial on how to use tap-postgres with Meltano
- [#784](https://gitlab.com/meltano/meltano/issues/784) Add multiple attribute ordering with drag and drop ordering in the UI

### Changes

- [#784](https://gitlab.com/meltano/meltano/issues/784) As part of multiple attribute sorting and keeping the attributes and results sub-UIs in sync, we know autorun queries based on user interaction after the initial explicit "Run" button interaction

## 0.34.2 - (2019-08-01)

---

### Fixes

- [#821](https://gitlab.com/meltano/meltano/issues/821) Fix `meltano config` not properly loading settings defined in the `meltano.yml`
- [#841](https://gitlab.com/meltano/meltano/issues/841) Fix a problem when model names were mangled by the API

## 0.34.1 - (2019-07-30)

---

### Fixes

- [#834](https://gitlab.com/meltano/meltano/issues/834) Fixed a problem with the Meltano UI not having the proper API URL set

## 0.34.0 - (2019-07-29)

---

### New

- [#757](https://gitlab.com/meltano/meltano/issues/757) Update 'meltano permissions' to add support for GRANT ALL and FUTURE GRANTS on tables in schemas
- [#760](https://gitlab.com/meltano/meltano/issues/760) Update 'meltano permissions' to add support for granting permissions on VIEWs
- [#812](https://gitlab.com/meltano/meltano/issues/812) `meltano ui` will now stop stale Airflow workers when starting
- [#762](https://gitlab.com/meltano/meltano/issues/762) Added run ELT via the UI (manages multiple and simultaneous runs)
- [#232](https://gitlab.com/meltano/meltano/issues/232) Meltano now bundles Alembic migrations to support graceful database upgrades

### Changes

- [#828](https://gitlab.com/meltano/meltano/issues/828) Docker installation instructions have been dogfooded, clarified, and moved to Installation section
- [#944](https://gitlab.com/meltano/meltano/issues/944) Update the Transform step's default to "Skip"

### Fixes

- [#807](https://gitlab.com/meltano/meltano/issues/807) Fix filter input validation when editing saved filters
- [#822](https://gitlab.com/meltano/meltano/issues/822) Fix pipeline schedule naming via slugify to align with Airflow DAG naming requirements
- [#820](https://gitlab.com/meltano/meltano/issues/820) Fix `meltano select` not properly connecting to the system database
- [#787](https://gitlab.com/meltano/meltano/issues/787) Fix results sorting to support join tables
- [#832](https://gitlab.com/meltano/meltano/issues/832) Fix schedule creation endpoint to return properly typed response (this became an issue as a result of our recent case conversion interceptor)
- [#819](https://gitlab.com/meltano/meltano/issues/819) Running the Meltano UI using gunicorn will properly update the system database

## 0.33.0 - (2019-07-22)

---

### New

- [#788](https://gitlab.com/meltano/meltano/issues/788) Reydrate filters in Analyze UI after loading a saved report containing filters

### Changes

- [#804](https://gitlab.com/meltano/meltano/issues/804) Connection set in the Design view are now persistent by Design

### Fixes

- [#788](https://gitlab.com/meltano/meltano/issues/788) Properly reset the default state of the Analyze UI so stale results aren't displayed during a new analysis
- [!806](https://gitlab.com/meltano/meltano/merge_requests/806) Fix filters editing to prevent input for `is_null` and `is_not_null` while also ensuring edits to existing filter expressions types adhere to the same preventitive input.
- [#582](https://gitlab.com/meltano/meltano/issues/582) Remove the `export` statements in the default `.env` initialized by `meltano init`.
- [#816](https://gitlab.com/meltano/meltano/issues/816) Fix `meltano install` failing when connections where specified in the `meltano.yml`
- [#786](https://gitlab.com/meltano/meltano/issues/786) Fixed an issue with the SQL engine would mixup table names with join/design names
- [#808](https://gitlab.com/meltano/meltano/issues/808) Fix filter aggregate value with enforced number via `getQueryPayloadFromDesign()` as `input type="number"` only informs input keyboards on mobile, and does not enforce the Number type as expected

## 0.32.2 - (2019-07-16)

---

### New

- [#759](https://gitlab.com/meltano/meltano/issues/759) Added filtering functionality to the Analyze UI while additionally cleaning it up from a UI/UX lens

## 0.32.1 - (2019-07-15)

---

### Fixes

- [#792](https://gitlab.com/meltano/meltano/issues/792) Fix an error when trying to schedule an extractor that didn't expose a `start_date`.

## 0.32.0 - (2019-07-15)

---

### New

- [!718](https://gitlab.com/meltano/meltano/merge_requests/718) Add support for filters (WHERE and HAVING clauses) to MeltanoQuery and Meltano's SQL generation engine
- [#748](https://gitlab.com/meltano/meltano/issues/748) Added the `Connections` plugin to move the Analyze connection settings to the system database
- [#748](https://gitlab.com/meltano/meltano/issues/748) Added the `meltano config` command to manipulate a plugin's configuration

### Fixes

[!726](https://gitlab.com/meltano/meltano/merge_requests/726) Fixed InputDateIso8601's default value to align with HTML's expected empty string default

## 0.31.0 - (2019-07-08)

---

### New

- [#766](https://gitlab.com/meltano/meltano/issues/766) Add Codeowners file so that the "approvers" section on MRs is more useful for contributors
- [#750](https://gitlab.com/meltano/meltano/issues/750) Various UX updates (mostly tooltips) to make the configuration UI for scheduling orchestration easier to understand
- [#739](https://gitlab.com/meltano/meltano/issues/739) Updated `discovery.yml` for better consistency of UI order within each connector's settings (authentication -> contextual -> start/end dates). Improved various settings' `kind`, `label`, and `description`. Added a `documentation` prop to provide a documentation link for involved settings (temp until we have better first class support for more complex setting types)

### Fixes

- [#737](https://gitlab.com/meltano/meltano/issues/737) Fixed UI flash for connector settings when installation is complete but `configSettings` has yet to be set
- [#751](https://gitlab.com/meltano/meltano/issues/751) Fixed the Orchestrations view by properly checking if Airflow is installed so the correct directions display to the user

## 0.30.0 - (2019-07-01)

---

### New

- [#736](https://gitlab.com/meltano/meltano/issues/736) Add "Cancel", "Next", and a message to the entities UI when an extractor doesn't support discovery and thus entity selection
- [#730](https://gitlab.com/meltano/meltano/issues/730) Updated Analyze Models page UI with improved content organization so it is easier to use
- [#710](https://gitlab.com/meltano/meltano/issues/710) Updated connector (extractor and loader) settings with specific control type (text, password, email, boolean, and date) per setting, added form validation, and added an inference by default for password and token fields as a protective measure
- [#719](https://gitlab.com/meltano/meltano/issues/719) Added InputDateIso8601.vue component to standardize date inputs in the UI while ensuring the model data remains in Iso8601 format on the frontend.
- [#643](https://gitlab.com/meltano/meltano/issues/643) Updated `minimallyValidated` computeds so that new users are intentionally funneled through the pipelines ELT setup UI (previously they could skip past required steps)
- [#752](https://gitlab.com/meltano/meltano/issues/752) Fix the schedule having no start_date when the extractor didn't expose a `start_date` setting

### Fixes

- [!703](https://gitlab.com/meltano/meltano/merge_requests/703) Fix `ScheduleService` instantiation due to signature refactor

## 0.29.0 - (2019-06-24)

---

### New

- [#724](https://gitlab.com/meltano/meltano/issues/724) Add the `model-gitlab-ultimate` plugin to Meltano. It includes .m5o files for analyzing data available for Gitlab Ultimate or Gitlab.com Gold accounts (e.g. Epics, Epic Issues, etc) fetched using the Gitlab API. Repository used: https://gitlab.com/meltano/model-gitlab-ultimate
- [#723](https://gitlab.com/meltano/meltano/issues/723) Add proper signage and dedicated sub-navigation area in views/pages. Standardized the view -> sub-view markup relationships for consistent layout. Directory refactoring for improved organization.
- [#612](https://gitlab.com/meltano/meltano/issues/612) Move the plugins' configuration to the database, enabling configuration from the UI

### Changes

- [#636](https://gitlab.com/meltano/meltano/issues/636) Refactored connector logo related logic into a ConnectorLogo component for code cleanliness, reusability, and standardization
- [#728](https://gitlab.com/meltano/meltano/issues/728) Change error notification button link to open the bugs issue template

### Fixes

- [#718](https://gitlab.com/meltano/meltano/issues/718) Fix dynamically disabled transforms always running. Transforms can now be dynamically disabled inside a dbt package and Meltano will respect that. It will also respect you and your time.
- [#684](https://gitlab.com/meltano/meltano/issues/684) Enables WAL on SQLite to handle concurrent processes gracefully
- [#732](https://gitlab.com/meltano/meltano/issues/732) Fix plugin installation progress bar that wasn't updating upon installation completion

## 0.28.0 - (2019-06-17)

---

### New

- [!683](https://gitlab.com/meltano/meltano/issues/683) Add `--start-date` to `meltano schedule` to give the control over the catch up logic to the users
- [#651](https://gitlab.com/meltano/meltano/issues/651) Added model installation in the Analyze UI to bypass an otherwise "back to the CLI step"
- [#676](https://gitlab.com/meltano/meltano/issues/676) Add pipeline schedule UI for viewing and saving pipeline schedules for downstream use by Airflow/Orchestration

### Changes

- [#708](https://gitlab.com/meltano/meltano/issues/708) Enable `tap-gitlab` to run using Gitlab Ultimate and Gitlab.com Gold accounts and extract Epics and Epic Issues.
- [#711](https://gitlab.com/meltano/meltano/issues/711) Add new call to action for submitting an issue on docs site
- [#717](https://gitlab.com/meltano/meltano/issues/717) Enable `dbt-tap-gitlab` to run using Gitlab Ultimate and Gitlab.com Gold accounts and generate transformed tables that depend on Epics and Epic Issues.

### Fixes

- [#716](https://gitlab.com/meltano/meltano/issues/716) Fix entities UI so only installed extractors can edit selections
- [#715](https://gitlab.com/meltano/meltano/issues/715) Remove reimport of Bulma in `/orchestration` route to fix borked styling

## 0.27.0 - (2019-06-10)

---

### New

- [!640](https://gitlab.com/meltano/meltano/merge_requests/640) Google Analytics logo addition for recent tap-google-analytics Extractor addition
- [#671](https://gitlab.com/meltano/meltano/issues/671) Add the `tap-google-analytics` transform to Meltano. It is using the dbt package defined in https://gitlab.com/meltano/dbt-tap-google-analytics
- [#672](https://gitlab.com/meltano/meltano/issues/672) Add the `model-google-analytics` plugin to Meltano. It includes .m5o files for analyzing data fetched from the Google Analytics Reporting API. Repository used: https://gitlab.com/meltano/model-google-analytics
- [#687](https://gitlab.com/meltano/meltano/issues/687) Implemented a killswitch to prevent undefined behaviors when a Meltano project is not compatible with the installed `meltano` version

### Fixes

- [#661](https://gitlab.com/meltano/meltano/issues/661) Fixed empty UI for extractors that lack configuration settings by providing feedback message with actionable next steps
- [#663](https://gitlab.com/meltano/meltano/issues/663) Fixed Airflow error when advancing to Orchestration step after installing and saving a Loader configuration
- [#254](https://gitlab.com/meltano/meltano/issues/254) Fixed `meltano init` not working on terminal with cp1252 encoding
- [#254](https://gitlab.com/meltano/meltano/issues/254) Fixed `meltano add/install` crashing on Windows
- [#664](https://gitlab.com/meltano/meltano/issues/664) Minor CSS fix ensuring Airflow UI height is usable (side-effect of recent reparenting)
- [#679](https://gitlab.com/meltano/meltano/issues/679) Fix an issue with `meltano select` emitting duplicate properties when the property used the `anyOf` type
- [#650](https://gitlab.com/meltano/meltano/issues/650) Add `MELTANO_DISABLE_TRACKING` environment variable to disable all tracking
- [#670](https://gitlab.com/meltano/meltano/issues/670) Update tests to not send tracking events

## 0.26.0 - (2019-06-03)

---

### New

- [#603](https://gitlab.com/meltano/meltano/issues/603) `meltano select` now supports raw JSON Schema as a valid Catalog
- [#537](https://gitlab.com/meltano/meltano/issues/537) Add Extractor for Google Analytics (`tap-google-analytics`) to Meltano. It uses the tap defined in https://gitlab.com/meltano/tap-google-analytics/

### Changes

- [#621](https://gitlab.com/meltano/meltano/issues/621) Added new tutorial for tap-gitlab
- [#657](https://gitlab.com/meltano/meltano/issues/657) Update Analyze page to have single purpose views

### Fixes

- [#645](https://gitlab.com/meltano/meltano/issues/645) Fixed confusion around Loader Settings and Analytics DB Connector Settings
- [#580](https://gitlab.com/meltano/meltano/issues/580) Fixed `project_compiler` so the Analyze page can properly display custom topics
- [#658](https://gitlab.com/meltano/meltano/issues/658) Fixed the Analyze page when no models are present
- [#603](https://gitlab.com/meltano/meltano/issues/603) Fix an issue where `meltano select` would incorrectly report properties as excluded
- [#603](https://gitlab.com/meltano/meltano/issues/603) Fix an issue where `meltano select` incorrectly flatten nested properties
- [#553](https://gitlab.com/meltano/meltano/issues/553) Fix an issue where running `meltano select --list` for the first time would incorrectly report properties

### Break

## 0.25.0 - (2019-05-28)

---

### New

- [#586](https://gitlab.com/meltano/meltano/issues/586) `meltano ui` now automatically start Airflow if installed; Airflow UI available at `Orchestration`.
- [#592](https://gitlab.com/meltano/meltano/issues/592) Added baseline UX feedback via toast for uncaught API response errors with a link to "Submit Bug"
- [#642](https://gitlab.com/meltano/meltano/issues/642) Improved UX during extractor plugin installation so settings can be configured _during_ installation as opposed to waiting for the (typically lengthy) install to complete
- [!647](https://gitlab.com/meltano/meltano/merge_requests/647) Added preloader for occasional lengthy extractor loading and added feedback for lengthy entities loading
- [#645](https://gitlab.com/meltano/meltano/issues/645) Added an Analyze landing page to facilitate future sub-UIs including the Analyze database settings; Added proper Loader Settings UI.

### Fixes

- [#645](https://gitlab.com/meltano/meltano/issues/645) Fixed confusion around Loader Settings and Analyze database settings

## 0.24.0 - (2019-05-06)

---

### New

- [#622](https://gitlab.com/meltano/meltano/issues/622) Added ELT flow UI Routes & Deep Linking to advance user through next steps after each step's save condition vs. requiring them to manually click the next step to advance
- [#598](https://gitlab.com/meltano/meltano/issues/598) Updated color and greyscale use in the context of navigation and interactive elements to better communicate UI hierarchy
- [#607](https://gitlab.com/meltano/meltano/issues/607) Add "All/Default/Custom" button bar UI for improved entities selection UX
- [#32](https://gitlab.com/meltano/meltano-marketing/issues/32) Integrate Algolia Search for docs
- [#590](https://gitlab.com/meltano/meltano/issues/590) Add documentation for deploying Meltano in ECS
- [#628](https://gitlab.com/meltano/meltano/issues/628) Add documentation for tap-mongodb
- [!605](https://gitlab.com/meltano/meltano/merge_requests/605) Added tooltips for areas of UI that are WIP for better communication of a feature's status

### Changes

- [375](https://gitlab.com/meltano/meltano/issues/375) Meltano can now run on any host/port

### Fixes

- [#595](https://gitlab.com/meltano/meltano/issues/595) Fix `meltano invoke` not working properly with `dbt`
- [#606](https://gitlab.com/meltano/meltano/issues/606) Fix `SingerRunner.bookmark_state()` to properly handle and store the state output from Targets as defined in the Singer.io Spec.

## 0.23.0 - (2019-04-29)

---

### New

- [#32](https://gitlab.com/meltano/meltano-marketing/issues/32) Integrate Algolia Search for docs

### Changes

- [#522](https://gitlab.com/meltano/meltano/issues/522) Update Carbon tutorial with new instructions and screenshots

## 0.22.0 - (2019-04-24)

---

### New

- [#477](https://gitlab.com/meltano/meltano/issues/477) Add ability for users to sign up for email newsletters
- [!580](https://gitlab.com/meltano/meltano/merge_requests/580) Add sorting to plugins for improved UX, both UI via extractors/loaders/etc. and `meltano discover all` benefit from sorted results
- [!528](https://gitlab.com/meltano/meltano/issues/528) Add documentation for RBAC alpha feature and environment variables

### Changes

- [#588](https://gitlab.com/meltano/meltano/issues/588) Updated core navigation and depth hierarchy styling to facilitate main user flow and improved information architecture
- [#591](https://gitlab.com/meltano/meltano/issues/591) Revert #484: remove `meltano ui` being run outside a Meltano project.
- [#584](https://gitlab.com/meltano/meltano/issues/584) Initial v1 for enabling user to setup ELT linearly through the UI via a guided sequence of steps

### Fixes

- [#600](https://gitlab.com/meltano/meltano/issues/600) Fix a bug with meltano select when the extractor would output an invalid schema
- [#597](https://gitlab.com/meltano/meltano/issues/597) Automatically open the browser when `meltano ui` is run

## 0.21.0 - (2019-04-23)

---

### New

- [#477](https://gitlab.com/meltano/meltano/issues/477) Add ability for users to sign up for email newsletters

### Changes

- [#591](https://gitlab.com/meltano/meltano/issues/591) Revert #484: remove `meltano ui` being run outside a Meltano project.

## 0.20.0 - (2019-04-15)

---

### New

- Add documentation on custom transformations and models. Link to Tutorial: https://www.meltano.com/tutorials/create-custom-transforms-and-models.html

## 0.19.1 - (2019-04-10)

---

### New

- [#539](https://gitlab.com/meltano/meltano/issues/539) Add Tutorial for "Using Jupyter Notebooks" with Meltano
- [#534](https://gitlab.com/meltano/meltano/issues/534) Add UI entity selection for a given extractor
- [#520](https://gitlab.com/meltano/meltano/issues/520) Add v1 UI for extractor connector settings
- [#486](https://gitlab.com/meltano/meltano/issues/486) Add the `model-gitlab` plugin to Meltano. It includes .m5o files for analyzing data fetched using the Gitlab API. Repository used: https://gitlab.com/meltano/model-gitlab
- [#500](https://gitlab.com/meltano/meltano/issues/500) Add the `model-stripe` plugin to Meltano. It includes .m5o files for analyzing data fetched using the Stripe API. Repository used: https://gitlab.com/meltano/model-stripe
- [#440](https://gitlab.com/meltano/meltano/issues/440) Add the `model-zuora` plugin to Meltano. It includes .m5o files for analyzing data fetched using the Zuora API. Repository used: https://gitlab.com/meltano/model-zuora
- [#541](https://gitlab.com/meltano/meltano/issues/541) Add a 404 page for missing routes on the web app

### Fixes

- [#576](https://gitlab.com/meltano/meltano/issues/576) Fix switching between designs now works
- [#555](https://gitlab.com/meltano/meltano/issues/555) Fix `meltano discover` improperly displaying plugins
- [#530](https://gitlab.com/meltano/meltano/issues/530) Fix query generation for star schemas
- [#575](https://gitlab.com/meltano/meltano/issues/575) Move Airflow configuration to .meltano/run/airflow
- [#571](https://gitlab.com/meltano/meltano/issues/571) Fix various routing and API endpoint issues related to recent `projects` addition

## 0.19.0 - (2019-04-08)

---

### New

- [#513](https://gitlab.com/meltano/meltano/issues/513) Added initial e2e tests for the UI
- [#431](https://gitlab.com/meltano/meltano/issues/431) Add the `tap-zendesk` transform to Meltano. It is using the dbt package defined in https://gitlab.com/meltano/dbt-tap-zendesk
- [484](https://gitlab.com/meltano/meltano/issues/484) Updated `meltano ui` to automatically launch the UI, and projects from the UI (previously only an option in the CLI)
- [#327](https://gitlab.com/meltano/meltano/issues/327) Add `meltano add --custom` switch to enable integration of custom plugins
- [#540](https://gitlab.com/meltano/meltano/issues/540) Add CHANGELOG link in intro section of the docs
- [#431](https://gitlab.com/meltano/meltano/issues/431) Add the `model-zendesk` plugin to Meltano. It includes .m5o files for analyzing data fetched using the Zendesk API. Repository used: https://gitlab.com/meltano/model-zendesk
- [!544](https://gitlab.com/meltano/meltano/merge_requests/544) Add support for extracting data from CSV files by adding [tap-csv](https://gitlab.com/meltano/tap-csv) to Meltano
- [#514](https://gitlab.com/meltano/meltano/issues/514) Add 'airflow' orchestrators plugin to enable scheduling
- Add the `tap-zuora` transform to Meltano. It is using the dbt package defined in https://gitlab.com/meltano/dbt-tap-zuora

### Changes

- [#455](https://gitlab.com/meltano/meltano/issues/455) Add documentation about `target-snowflake`

### Fixes

- [#507](https://gitlab.com/meltano/meltano/issues/507) Ensure design name and table name don't need to match so multiple designs can leverage a single base table
- [#551](https://gitlab.com/meltano/meltano/issues/551) Fix HDA queries generated when an attribute is used both as a column and as an aggregate.
- [#559](https://gitlab.com/meltano/meltano/issues/559) Add support for running custom transforms for taps without default dbt transforms.

## 0.18.0 - (2019-04-02)

---

### New

- [#432](https://gitlab.com/meltano/meltano/issues/432) Add the `tap-zuora` transform to Meltano. It is using the dbt package defined in https://gitlab.com/meltano/dbt-tap-zuora

### Changes

- Remove Snowflake references from advanced tutorial.
- [#2 dbt-tap-zuora](https://gitlab.com/meltano/dbt-tap-zuora/issues/2) Remove custom SFDC related attributes from Zuora Account and Subscription Models
- Update [Contributing - Code Style](https://meltano.com/docs/contributing.html#code-style) documentation to including **pycache** troubleshooting

### Fixes

- [#529](https://gitlab.com/meltano/meltano/issues/529) Resolve "SFDC Tutorial - ELT Fails due to invalid schema.yml" by [#4 dbt-tap-salesforce](https://gitlab.com/meltano/dbt-tap-salesforce/issues/4) removing the schema.yml files from the dbt models for tap-salesforce.
- [#502](https://gitlab.com/meltano/meltano/issues/502) Fix the situation where an m5o has no joins, the design still will work.

## 0.17.0 - (2019-03-25)

---

### New

- [#485](https://gitlab.com/meltano/meltano/issues/485) Added various UI unit tests to the Analyze page
- [#370](https://gitlab.com/meltano/meltano/issues/370) Enabled authorization using role-based access control for Designs and Reports

### Changes

- [#283](https://gitlab.com/meltano/meltano/issues/283) Silence pip's output when there is not error
- [#468](https://gitlab.com/meltano/meltano/issues/468) Added reminder in docs regarding the need for `source venv/bin/activate` in various situations and added minor copy updates

### Fixes

- [#433](https://gitlab.com/meltano/meltano/issues/433) Add the `sandbox` configuration to `tap-zuora`.
- [#501](https://gitlab.com/meltano/meltano/issues/501) Fix `meltano ui` crashing when the OS ran out of file watcher.
- [#510](https://gitlab.com/meltano/meltano/issues/510) Fix an issue when finding the current Meltano project in a multi-threaded environment.
- [#494](https://gitlab.com/meltano/meltano/issues/494) Improved documentation around tutorials and Meltano requirements
- [#492](https://gitlab.com/meltano/meltano/issues/492) A few small contextual additions to help streamline the release process
- [#503](https://gitlab.com/meltano/meltano/issues/503) Fix a frontend sorting issue so the backend can properly generate an up-to-date query

## 0.16.0 - (2019-03-18)

---

### New

- Add support for extracting data from Gitlab through the updated tap-gitlab (https://gitlab.com/meltano/tap-gitlab)
- Add the `tap-gitlab` transform to Meltano. It is using the dbt package defined in https://gitlab.com/meltano/dbt-tap-gitlab
- Add "Copy to Clipboard" functionality to code block snippets in the documentation
- Add the `tap-stripe` transform to Meltano. It is using the dbt package defined in https://gitlab.com/meltano/dbt-tap-stripe
- Add new command `meltano add model [name_of_model]`
- Add models to the available plugins

### Changes

- Various documentation [installation and tutorial improvements](https://gitlab.com/meltano/meltano/issues/467#note_149858308)
- Added troubleshooting button to help users add context to a pre-filled bug issue

### Fixes

- Fix the API database being mislocated
- Replaced the stale Meltano UI example image in the Carbon Emissions tutorial
- 473: Fix the docker image (meltano/meltano) from failing to expose the API

## 0.15.1 - (2019-03-12)

---

### Fixes

- locks down dependencies for issues with sqlalchemy snowflake connector

## 0.15.0 - (2019-03-11)

---

### New

- Add Salesforce Tutorial to the docs
- Add documentation for the permissions command
- Add tracking for the `meltano ui` command

### Fixes

- Updated analytics to properly recognize SPA route changes as pageview changes

## 0.14.0 - (2019-03-04)

---

### New

- Update stages table style in docs
- Add custom transforms and models tutorial to the docs

### Changes

- Add api/v1 to every route
- Update DbtService to always include the my_meltano_project model when transform runs

### Fixes

- Resolved duplicate display issue of Dashboards and Reports on the Files page
- Removed legacy `carbon.dashboard.m5o` (regression from merge)
- Updated dashboards and reports to use UI-friendly name vs slugified name
- Fix minor clipped display issue of right panel on `/settings/database`
- Fix minor display spacing in left panel of Settings
- Fix dashboard page to properly display a previously active dashboard's updated reports
- Fix pre-selected selections for join aggregates when loading a report
- Fix charts to display multiple aggregates (v1)
- Fix 404 errors when refreshing the frontend
- Fix a regression where the Topics would not be shown in the Files page

## 0.13.0 - (2019-02-25)

---

### New

- Add the `tap-salesforce` transform to Meltano. It is using the dbt package defined in https://gitlab.com/meltano/dbt-tap-salesforce
- Add m5o model and tables for tap-salesforce
- Updated the deep-link icon (for Dashboards/Reports on the Files page)

### Changes

- Polished the RBAC view, making it clearer the feature is experimental.
- Rename "Models" to "Topics"
- Use the current connection's schema when generating queries at run time for Postgres Connections.
- Add support for multiple Aggregates over the same attribute when generating HDA queries.

## 0.12.0 - (2019-02-21)

---

### New

- UI cleanup across routes (Analyze focus) and baseline polish to mitigate "that looks off comments"
- Update installation and contributing docs
- Meltano implement role-based access control - [!368](https://gitlab.com/meltano/meltano/merge_requests/368)
- Add version CLI commands for checking current Meltano version
- Add deep linking to dashboards
- Add deep linking to reports

### Fixes

- Fixed a problem when environment variables where used as default values for the CLI - [!390](https://gitlab.com/meltano/meltano/merge_requests/390)
- Fixed dashboards initial load issue due to legacy (and empty) `carbon.dashboard.m5o` file
- New standardized approach for `.m5o` id generation (will need to remove any dashboard.m5o and report.m5o)

## 0.11.0 - (2019-02-19)

---

### New

- Update installation and contributing docs
- Add support for generating Hyper Dimensional Aggregates (HDA)
- Add internal Meltano classes for representing and managing Designs, Table, Column, Aggregate, Definitions, and Query definitions

### Changes

- Move core functionality out of `api/controllers` to `/core/m5o` (for m5o and m5oc management) and `/core/sql` (for anything related to sql generation)

### Fixes

- Fixed a problem when environment variables where used as default values for the CLI - [!390](https://gitlab.com/meltano/meltano/merge_requests/390)

## 0.10.0 - (2019-02-12)

---

### New

- Add gunicorn support for Meltano UI as a WSGI application - [!377](https://gitlab.com/meltano/meltano/merge_requests/377)
- Meltano will now generate the minimal joins when building SQL queries - [!382](https://gitlab.com/meltano/meltano/merge_requests/382)

### Changes

- Add analytics to authentication page
- Meltano will now use SQLite for the job log. See https://meltano.com/docs/architecture.html#job-logging for more details.
- Removed manual `source .env` step in favor of it running automatically

### Fixes

- Meltano will correctly source the `.env`
- fixed charts to render as previously they were blank
- Fixed Analyze button groupd CSS to align as a single row

### Breaks

- Meltano will now use SQLite for the job log. See https://meltano.com/docs/architecture.html#job-logging for more details.
- URL routing updates ('/model' to '/files', removed currently unused '/extract', '/load', '/transform' and '/project/new')

## 0.9.0 - (2019-02-05)

---

### New

- add ability to save reports
- add ability to update an active report during analysis
- add ability to load reports
- add dashboards page and related add/remove report functionality

### Changes

- Generate default `Meltano UI` connection for the `meltano.db` SQLite DB when a new project is created with `meltano init`
- updated main navigation to Files, Analysis, and Dashboards
- Update the `meltano permissions grant` command to fetch the existing permissions from the Snowflake server and only return sql commands for permissions not already assigned
- Add `--diff` option to the `meltano permissions grant` command to get a full diff with the permissions already assigned and new ones that must be assigned

### Fixes

- Entry model definition correctly defines `region_id`.
- Updated the Fundamentals documentation section regarding reports
- Fixed Files page for empty state of Dashboards and Reports
- Fixed Analyze page's left column to accurately preselect columns and aggregates after loading a report

## 0.8.0 - (2019-01-29)

---

### New

- Add tracking of anonymous `meltano cli` usage stats to Meltano's Google Analytics Account
- Add `project_config.yml` to all meltano projects to store concent for anonymous usage tracking and the project's UUID

### Changes

- Add `--no_usage_stats` option to `meltano init <project_name>` to allow users to opt-out from anonymous usage stats tracking
- Bundled Meltano models are now SQLite compatible.

## 0.7.0 - (2019-01-22)

---

### New

- Added basic authentication support for meltano ui.
- Meltano will now automatically source the .env
- Updated docs with `.m5o` authoring requirements and examples
- add support for timeframes in tables
- add basic analytics to understand usage
- add disabled UI for the lack of timeframes support in sqlite
- update Results vs. SQL UI focus based on a results response or query update respectively

### Changes

- Meltano will now discover components based on `https://meltano.com/discovery.yml`
- sample designs are now packaged with meltano

### Fixes

- Updated mobile menu to work as expected
- Updated tutorial docs with improved CLI commands and fixed the host setting to `localhost`

## 0.6.1 - (2019-01-15)

---

## 0.6.0 - (2019-01-15)

---

### New

- add new command `meltano add transform [name_of_dbt_transformation]`
- add transforms to the available plugins

### Changes

- Auto install missing plugins when `meltano elt` runs
- Terminology updates for simpler understanding

### Fixes

- Edit links on the bottom of doc pages are working now

### Breaks

- Updated docs tutorial bullet regarding inaccurate "Validate" button

## 0.5.0 - (2019-01-09)

---

### New

- ensure `meltano init <project-name>` runs on windows
- settings ui now provides sqlite-specific controls for sqlite dialect
- add `target-sqlite` to available loaders for meltano projects
- add new command `meltano add transformer [name_of_plugin]`
- add transformers (dbt) to the available plugins

### Changes

- extractors and loaders are arguments in the elt command instead of options
- `meltano www` is now `meltano ui`
- remove dbt installation from `meltano init`
- move everything dbt related under `transform/`
- update `meltano elt` to not run transforms by default
- update `meltano elt` to auto generate the job_id (job_id has been converted to an optional argument)

### Fixes

- left joins now work correctly in analyze.
- fixed broken sql toggles in analyze view
- fixed sql output based on sql toggles in analyze view

## 0.4.0 - (2019-01-03)

---

### New

- add Using Superset with Meltano documentation

## 0.3.3 - (2018-12-21)

---

## 0.3.2 - (2018-12-21)

---

## 0.3.1 - (2018-12-21)

---

### Changes

- add default models for 'tap-carbon-intensity'.
- Meltano Analyze is now part of the package.
- removes database dependency from Meltano Analyze and uses .ma files
- update the error message when using Meltano from outside a project - [!238](https://gitlab.com/meltano/meltano/merge_requests/238)

## 0.3.0 - (2018-12-18)

---

### New

- updated Settings view so each database connection can be independently disconnected
- add `meltano select` to manage what is extracted by a tap.

### Changes

- documentation site will utilize a new static site generation tool called VuePress

- meltano.com will be deployed from the meltano repo

### Fixes

- model dropdown now updates when updating database (no longer requires page refresh)
- prevent model duplication that previously occurred after subsequent "Update Database" clicks

## 0.2.2 - (2018-12-11)

---

### Changes

- documentation site will utilize a new static site generation tool called VuePress
- first iteration of joins (working on a small scale)

## 0.2.1 - (2018-12-06)

---

### Fixes

- resolve version conflict for `idna==2.7`
- fix the `discover` command in the docker images
- fix the `add` command in the docker images
- fix module not found for meltano.core.permissions.utils

## 0.2.0 - (2018-12-04)

---

### New

- add `meltano permissions grant` command for generating permission queries for Postgres and Snowflake - [!90](https://gitlab.com/meltano/meltano/merge_requests/90)
- add 'tap-stripe' to the discovery

### Changes

- demo with [carbon intensity](https://gitlab.com/meltano/tap-carbon-intensity), no API keys needed
- .ma file extension WIP as alternative to lkml

### Fixes

- fix order in Meltano Analyze

## 0.1.4 - (2018-11-27)

### Fixes

- add default values for the 'www' command - [!185](https://gitlab.com/meltano/meltano/merge_requests/185)
- add CHANGELOG.md
- fix a problem with autodiscovery on taps - [!180](https://gitlab.com/meltano/meltano/merge_requests/180)

### Changes

- move the 'api' extra package into the default package
- add 'tap-fastly' to the discovery

---

## 0.1.3

### Changes

- remove `setuptools>=40` dependency
- `meltano` CLI is now in the `meltano` package

## 0.1.2

### Fixes

- target output state is now saved asynchronously

## 0.1.1

### Changes

- initial release<|MERGE_RESOLUTION|>--- conflicted
+++ resolved
@@ -59,12 +59,9 @@
 
 ### Changes
 
-<<<<<<< HEAD
 - [#1350](https://gitlab.com/meltano/meltano/issues/1350) Switches to all lower case for Snowflake permission comparisons
-=======
 - [#1341](https://gitlab.com/meltano/meltano/issues/1341) Various `discovery.yml` and connector configuration UI updates to improve UX.
 - [#1341](https://gitlab.com/meltano/meltano/issues/1341) Updated documentation to communicate the various optional settings of a connector
->>>>>>> 90874157
 
 ### Fixes
 
