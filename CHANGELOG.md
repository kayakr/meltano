# CHANGELOG

All notable changes to this project will be documented in this file.
This project adheres to [Semantic Versioning](http://semver.org/) and [Keep a Changelog](http://keepachangelog.com/).



## Unreleased
---

### New
* Meltano will now automatically source the .env
* Updated docs with `.m5o` authoring requirements and examples
* add support for timeframes in tables
* add disabled UI for the lack of timeframes support in sqlite
* update Results vs. SQL UI focus based on a results response or query update respectively

### Changes
<<<<<<< HEAD
* Meltano will now discover components based on `https://meltano.com/discovery.yml`
=======
* sample designs are now packaged with meltano
>>>>>>> 6b1b45bd

### Fixes
* Updated mobile menu to work as expected
* Updated tutorial docs with improved CLI commands and fixed the host setting to `localhost`

### Breaks


## 0.6.1 - (2019-01-15)
---

## 0.6.0 - (2019-01-15)
---

### New
* add new command `meltano add transform [name_of_dbt_transformation]`
* add transforms to the available plugins

### Changes
* Auto install missing plugins when `meltano elt` runs
* Terminology updates for simpler understanding

### Fixes
* Edit links on the bottom of doc pages are working now

### Breaks
* Updated docs tutorial bullet regarding inaccurate "Validate" button


## 0.5.0 - (2019-01-09)
---

### New
* ensure `meltano init <project-name>` runs on windows
* settings ui now provides sqlite-specific controls for sqlite dialect
* add `target-sqlite` to available loaders for meltano projects
* add new command `meltano add transformer [name_of_plugin]`
* add transformers (dbt) to the available plugins

### Changes
* extractors and loaders are arguments in the elt command instead of options
* `meltano www` is now `meltano ui`
* remove dbt installation from `meltano init`
* move everything dbt related under `transform/`
* update `meltano elt` to not run transforms by default
* update `meltano elt` to auto generate the job_id (job_id has been converted to an optional argument)

### Fixes
* left joins now work correctly in analyze.
* fixed broken sql toggles in analyze view
* fixed sql output based on sql toggles in analyze view


## 0.4.0 - (2019-01-03)
---

### New
* add Using Superset with Meltano documentation


## 0.3.3 - (2018-12-21)
---

## 0.3.2 - (2018-12-21)
---

## 0.3.1 - (2018-12-21)
---

### Changes
* add default models for 'tap-carbon-intensity'.
* Meltano Analyze is now part of the package.
* removes database dependency from Meltano Analyze and uses .ma files
* update the error message when using Meltano from outside a project - [238](https://gitlab.com/meltano/meltano/merge_requests/238)


## 0.3.0 - (2018-12-18)
---

### New
* updated Settings view so each database connection can be independently disconnected
* add `meltano select` to manage what is extracted by a tap.

### Changes
* documentation site will utilize a new static site generation tool called VuePress

* meltano.com will be deployed from the meltano repo

### Fixes
* model dropdown now updates when updating database (no longer requires page refresh)
* prevent model duplication that previously occurred after subsequent "Update Database" clicks


## 0.2.2 - (2018-12-11)
---

### Changes

* documentation site will utilize a new static site generation tool called VuePress
* first iteration of joins (working on a small scale)


## 0.2.1 - (2018-12-06)
---

### Fixes
* resolve version conflict for `idna==2.7`
* fix the `discover` command in the docker images
* fix the `add` command in the docker images
* fix module not found for meltano.core.permissions.utils


## 0.2.0 - (2018-12-04)
---

### New
* add `meltano permissions grant` command for generating permission queries for Postgres and Snowflake - [!90](https://gitlab.com/meltano/meltano/merge_requests/90)
* add 'tap-stripe' to the discovery

### Changes
* demo with [carbon intensity](https://gitlab.com/meltano/tap-carbon-intensity), no API keys needed
* .ma file extension WIP as alternative to lkml

### Fixes
* fix order in Meltano Analyze


## 0.1.4 - (2018-11-27)

### Fixes
* add default values for the 'www' command - [!185](https://gitlab.com/meltano/meltano/merge_requests/185)
* add CHANGELOG.md
* fix a problem with autodiscovery on taps - [!180](https://gitlab.com/meltano/meltano/merge_requests/180)

### Changes
* move the 'api' extra package into the default package
* add 'tap-fastly' to the discovery

---

## 0.1.3

### Changes
* remove `setuptools>=40` dependency
* `meltano` CLI is now in the `meltano` package

## 0.1.2

### Fixes
* target output state is now saved asynchronously

## 0.1.1

### Changes
* initial release<|MERGE_RESOLUTION|>--- conflicted
+++ resolved
@@ -16,11 +16,8 @@
 * update Results vs. SQL UI focus based on a results response or query update respectively
 
 ### Changes
-<<<<<<< HEAD
 * Meltano will now discover components based on `https://meltano.com/discovery.yml`
-=======
 * sample designs are now packaged with meltano
->>>>>>> 6b1b45bd
 
 ### Fixes
 * Updated mobile menu to work as expected
