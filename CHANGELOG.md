--- conflicted
+++ resolved
@@ -30,11 +30,8 @@
 - [#1561](https://gitlab.com/meltano/meltano/issues/1561) Fix `onFocusInput()` to properly focus-and-auto-scroll to `<input type='file'>`s in the data source docs UI
 - [#1561](https://gitlab.com/meltano/meltano/issues/1561) Fix `<input type='file'>` styling to better accommodate flexible widths
 
-<<<<<<< HEAD
 ### Breaks
 
-=======
->>>>>>> cdc368a9
 ## 1.16.1 - (2020-01-23)
 
 ---
