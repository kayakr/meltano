--- conflicted
+++ resolved
@@ -39,11 +39,8 @@
 else:
     raise Exception(f"Unsuported backend: {PYTEST_BACKEND}.")
 
-<<<<<<< HEAD
 BACKEND = ["sqlite", "postgresql", "mssql", "mysql"]
 
-=======
->>>>>>> 56121ff7
 
 def pytest_runtest_setup(item):
     backend_marker = item.get_closest_marker("backend")
