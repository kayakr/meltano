---
title: Command Line
description: Meltano provides a command line interface (CLI) that makes it easy to manage your project, plugins, and EL(T) pipelines.
layout: doc
weight: 1
---

Meltano provides a command line interface (CLI) that makes it easy to manage your [project](/concepts/project), [plugins](/guide/plugin-management), and [EL(T) pipelines](/guide/integration).
To quickly find the `meltano` subcommand you're looking for, use the Table of Contents in the sidebar.
For a better understanding of command line documentation syntax, the [docopt](http://docopt.org/) standard is useful.

## `add`

`meltano add` lets you add [plugins](/concepts/plugins#project-plugins) to your Meltano project.

Specifically, it will:

1. Look for the [plugin definition](/concepts/project#plugins) in [Meltano Hub](https://hub.meltano.com/)
2. Add it to your [`meltano.yml` project file](/concepts/project#meltano-yml-project-file) under `plugins: <type>s:`, e.g. `plugins: extractors`
3. Store the plugin definition in the `./plugins` directory (see [Lock Artifacts](/concepts/plugins#lock-artifacts))
4. Assuming a valid `pip_url` is specified, install the new plugin using [`meltano install <type> <name>`](#install), which will:
   1. Create a dedicated [Python virtual environment](https://docs.python.org/3/glossary.html#term-virtual-environment) for the plugin inside the [`.meltano` directory](/concepts/project#meltano-directory) at `.meltano/<type>s/<name>/venv`, e.g. `.meltano/extractors/tap-gitlab/venv`
   2. Install the plugin's [pip package](https://pip.pypa.io/en/stable/) into the virtual environment using `pip install <pip_url>`

(Some plugin types have slightly different or additional behavior; refer to the [plugin type documentation](/concepts/plugins#types) for more details.)

Once the plugin has been added to your project, you can configure it using [`meltano config`](#config),
invoke its executable using [`meltano invoke`](#invoke), and use it in a pipeline using [`meltano elt`](#elt).

To learn more about adding a plugin to your project, refer to the [Plugin Management guide](/guide/plugin-management#adding-a-plugin-to-your-project).

> Note: Unlike [`meltano install`](#install), this command installs plugins serially to avoid missing dependencies (e.g. a [`transform`](/concepts/plugins#transforms) requires the [`dbt` plugin](/guide/transformation) to be installed first).

### How to use

The only required arguments are the new plugin's [type](/concepts/plugins#types) and unique name:

```bash
meltano add <type> <name>

# For example:
meltano add extractor tap-gitlab
meltano add loader target-postgres
```

Without a `--custom` or `--inherit-from` option, this will add the
[discoverable plugin](/concepts/plugins#discoverable-plugins) with the provided name
to your [`meltano.yml` project file](/concepts/project#plugins)
using a [shadowing plugin definition](/concepts/project#shadowing-plugin-definitions).

If multiple [variants](/concepts/plugins#variants) of the discoverable plugin are available, the specific variant to add can be identified using the `--variant` option:

```bash
meltano add <type> <name> --variant <variant>

# For example:
meltano add loader target-postgres --variant transferwise
```

To add a [custom plugin](/concepts/plugins#custom-plugins) using a [custom plugin definition](/concepts/project#custom-plugin-definitions), use the `--custom` flag:

```bash
meltano add --custom <type> <name>

# For example:
meltano add --custom extractor tap-covid-19

# If you're using Docker, don't forget to mount the project directory,
# and ensure that interactive mode is enabled so that Meltano can ask you
# additional questions about the plugin and get your answers over STDIN:
docker run --interactive -v $(pwd):/project -w /project meltano/meltano add --custom extractor tap-covid-19
```

To add a plugin [inheriting from](/concepts/plugins#plugin-inheritance) an existing one using an [inheriting plugin definition](/concepts/project#inheriting-plugin-definitions), use the `--inherit-from` option:

```bash
meltano add <type> <name> --inherit-from <existing-name>

# For example:
meltano add extractor tap-ga--client-foo --inherit-from tap-google-analytics
```

#### Parameters

- `--custom`: Add a [custom plugin](/concepts/plugins#custom-plugins). The command will prompt you for the package's [base plugin description](/concepts/plugins#project-plugins) metadata.

- `--inherit-from=<existing-name>`: Add a plugin [inheriting from](/concepts/plugins#plugin-inheritance) an existing plugin in the project or a [discoverable plugin](/concepts/plugins#discoverable-plugins) identified by name.

- `--as=<new-name>`: `meltano add <type> <name> --as=<new-name>` is equivalent to `meltano add <type> <new-name> --inherit-from=<name>`, and can be used to add a [discoverable plugin](/concepts/plugins#discoverable-plugins) to your project with a different name.

- `--variant=<variant>`: Add a specific (non-default) [variant](/concepts/plugins#variants) of the identified [discoverable plugin](/concepts/plugins#discoverable-plugins).

## `config`

Enables you to manage the [configuration](/guide/configuration) of Meltano itself or any of its plugins, as well as [plugin extras](#how-to-use-plugin-extras).

When no explicit `--store` is specified, `meltano config <plugin> set` will automatically store the value in the [most appropriate location](/guide/configuration#configuration-layers):

- the [system database](/concepts/project#system-database), if the project is [deployed as read-only](/reference/settings#project-readonly);
- the current location, if a setting's default value has already been overwritten;
- [`.env`](/concepts/project#env), if a setting is sensitive or environment-specific (defined as `kind: password` or `env_specific: true`);
- [`meltano.yml`](/concepts/project#meltano-yml-project-file) otherwise.

If supported by the plugin type, its configuration can be tested using [`meltano config <plugin> test`](/reference/command-line-interface#config).

### How to use

To manage the configuration of Meltano itself, specify `meltano` as the plugin name.

```bash
# List all settings for Meltano itself with their names,
# environment variables, and current values
meltano config meltano list

# List all settings for the specified plugin with their names,
# environment variables, and current values
meltano config <plugin> list

# View the plugin's current configuration.
meltano config <plugin>

# Sets the configuration's setting `<name>` to `<value>`.
meltano config <plugin> set <name> <value>

# Values are parsed as JSON, and interpreted as simple strings when invalid
meltano config <plugin> set <name> <string>             # String with no meaning in JSON
meltano config <plugin> set <name> "<word> <word> ..."  # Multi-word string with no meaning in JSON
meltano config <plugin> set <name> <json>               # JSON that fits in a single word
meltano config <plugin> set <name> '<json>'             # JSON in a string argument
meltano config <plugin> set <name> '"<string>"'         # JSON string
meltano config <plugin> set <name> <number>             # JSON number, e.g. 100 or 3.14
meltano config <plugin> set <name> <true/false>         # Boolean True or False
meltano config <plugin> set <name> '[<elem>, ...]'      # Array
meltano config <plugin> set <name> '{"<key>": <value>, ...}' # JSON object

# Remove the configuration's setting `<name>`.
meltano config <plugin> unset <name>

# Clear the configuration (back to defaults).
meltano config <plugin> reset

# Set, unset, or reset in a specific location
meltano config <plugin> set --store=meltano_yml <name> <value> # set in `meltano.yml`
meltano config <plugin> unset --store=dotenv <name> # unset in `.env`
meltano config <plugin> reset --store=db # reset in system database

# Test the plugin's current configuration, if supported.
meltano config <plugin> test
```

If multiple plugins share the same name, you can provide an additional `--plugin-type` argument to disambiguate:

```bash
meltano config --plugin-type=<type> <plugin> ...
```

#### Nested properties

Nested properties can be set (and unset) by specifying a list of property names:

```bash
meltano config <plugin> set <property> <subproperty> <value>
meltano config <plugin> set <property> <deep> <nesting> <value>

meltano config <plugin> unset <property> <subproperty>
```

This will result in the following configuration being passed on to the plugin:

```json
{
  "<property>": {
    "<subproperty>": "<value>",
    "<deep>": { "<nesting>": "<value>" }
  }
}
```

##### Dot separator

Note that `meltano config <plugin> list` always displays full config keys
with nesting represented by the `.` separator, matching the internal flattened representation:

```bash
meltano config <plugin> list
# => <property>.<subproperty>
# => <property>.<deep>.<nesting>
```

You can also set nested properties using the `.` separator, but specifying a list of names is preferred
since this will result in the nesting being reflected in the plugin's `config` object in your [`meltano.yml` project file](/concepts/project#meltano-yml-project-file):

```bash
meltano config <plugin> set <property> <deep> <nesting> <value>
# `meltano.yml`:
#  config:
#    <property>:
#      <deep>:
#        <nesting>: <value>

meltano config <plugin> set <property>.<deep>.<nesting> <value>
# `meltano.yml`:
#  config:
#    <property>.<deep>.<nesting>: <value>
```

### Using `config` with Environments

If you have multiple [Meltano Environments](/concepts/environments) you can specify the environment name:

```bash
meltano --environment=<ENVIRONMENT> config <plugin>
```

### How to use: Plugin extras

In the context of `meltano config`, [plugin extras](/guide/configuration#plugin-extras) are distinguished from regular plugin-specific settings using an underscore (`_`) prefix, e.g. `_example_extra`. This also applies in the [environment variables](/guide/configuration#configuring-settings) that can be used to override them at runtime: since setting names for extras are prefixed with underscores (`_`), they get an extra underscore to separate them from the plugin name, e.g. `TAP_EXAMPLE__EXAMPLE_EXTRA`.

By default, `meltano config <plugin>` and `meltano config <plugin> list` only take into account regular plugin settings.
An `--extras` flag can be passed to view or list only extras instead.

Be aware that `meltano config <plugin> reset` resets both regular settings _and_ extras.

```bash
# List all extras for the specified plugin with their names,
# environment variables, and current values
meltano config <plugin> list --extras

# View the plugin's current extras
meltano config --extras <plugin>

# Set value of extra `<extra>` to `<value>` through the `_<extra>` setting
meltano config <plugin> set _<extra> <value>

# Unset extra `<extra>`
meltano config <plugin> unset _<extra>

# Reset regular settings _and_ extras
meltano config <plugin> reset
```

## `discover`

Lists the available [discoverable plugins](/concepts/plugins#discoverable-plugins) and their [variants](/concepts/plugins#variants).

### How to Use

```bash
# List all available plugins
meltano discover all

# Only list available extractors
meltano discover extractors

# Only list available loaders
meltano discover loaders

```

## `elt`

This allows you to run your ELT pipeline to Extract, Load, and Transform data using an [extractor](/concepts/plugins#extractors) and [loader](/concepts/plugins#loaders) of your choosing,
and optional [transformations](/concepts/plugins#transformers).

To allow subsequent pipeline runs with the same extractor/loader/transform combination to pick up right where the previous run left off,
each ELT run has a State ID that is used to store and look up the [incremental replication state](/guide/integration#incremental-replication-state) in the [system database](/guide/production#storing-metadata). If no stable identifier is provided using the `--state-id` flag or the `MELTANO_STATE_ID` environment variable, extraction will always start from scratch and a one-off State ID is automatically generated using the current date and time.

All the output generated by this command is also logged inside the [`.meltano` directory](/concepts/project#meltano-directory) at `.meltano/logs/elt/{state_id}/{run_id}/elt.log`. The `run_id` is a UUID autogenerated at each run.

<div class="notification is-info">
  <p>The command <a href="/reference/command-line-interface#run"><code>meltano run</code></a> is the recommended way to run cross-plugin workflows, including ELT, in a composable manner.</p>
</div>

### How to use

```bash
meltano elt <extractor> <loader> [--transform={run,skip,only}] [--state-id TEXT]
```

#### Parameters

- The `--state-id` option identifies related EL(T) runs when storing and looking up [incremental replication state](/guide/integration#incremental-replication-state).

- The `--transform` option can be:

  - `run`: run the Transforms
  - `skip`: skip the Transforms (Default)
  - `only`: only run the Transforms (skip the Extract and Load steps)

- A `--full-refresh` flag can be passed to perform a full refresh, ignoring state left behind by any previous runs with the same State ID.

- A `--force` flag can be passed to force a new run even when a pipeline with the same State ID is already running, which would result in an error otherwise.

- A `--catalog` option can be passed to manually provide a [catalog file](https://hub.meltano.com/singer/spec#catalog-files) for the extractor, as an alternative to letting one be [generated on the fly](/guide/integration#extractor-catalog-generation).
  This is equivalent to setting the [`catalog` extractor extra](/concepts/plugins#catalog-extra).

- A `--state` option can be passed to manually provide a [state file](https://hub.meltano.com/singer/spec#state-files) for the extractor, as an alternative to letting state be [looked up based on the State ID](/guide/integration#incremental-replication-state).
  This is equivalent to setting the [`state` extractor extra](/concepts/plugins#state-extra).

- One or more `--select <entity>` options can be passed to only extract records for matching [selected entities](#select).
  Similarly, `--exclude <entity>` can be used to extract records for all selected entities _except_ for those specified.

  Notes:

  - The entities that are currently selected for extraction can be discovered using [`meltano select --list <extractor>`](#select).
  - [Unix shell-style wildcards](<https://en.wikipedia.org/wiki/Glob_(programming)#Syntax>) can be used in entity identifiers to match multiple entities at once.
  - Exclusion using `--exclude` takes precedence over inclusion using `--select`.
  - Specifying `--select` and/or `--exclude` is equivalent to setting the [`select_filter` extractor extra](/concepts/plugins#select-filter-extra).

- A `--dump` option can be passed (along with any of the other options) to dump the content of a pipeline-specific generated file to [STDOUT](<https://en.wikipedia.org/wiki/Standard_streams#Standard_output_(stdout)>) instead of actually running the pipeline.
  This can aid in debugging [extractor catalog generation](/guide/integration#extractor-catalog-generation), [incremental replication state lookup](/guide/integration#incremental-replication-state), and [pipeline environment variables](/guide/integration#pipeline-environment-variables).

  Supported values are:

  - `catalog`: Dump the extractor [catalog file](https://hub.meltano.com/singer/spec#catalog-files) that would be passed to the tap's executable using the `--catalog` option.
  - `state`: Dump the extractor [state file](https://hub.meltano.com/singer/spec#state-files) that would be passed to the tap's executable using the `--state` option.
  - `extractor-config`: Dump the extractor [config file](https://hub.meltano.com/singer/spec#config-files) that would be passed to the tap's executable using the `--config` option.
  - `loader-config`: Dump the loader [config file](https://hub.meltano.com/singer/spec#config-files) that would be passed to the target's executable using the `--config` option.

  Like any standard output, the dumped content can be [redirected](<https://en.wikipedia.org/wiki/Redirection_(computing)>) to a file using `>`, e.g. `meltano elt ... --dump=state > state.json`.

#### Examples

```bash
meltano elt tap-gitlab target-postgres --transform=run --state-id=gitlab-to-postgres

meltano elt tap-gitlab target-postgres --state-id=gitlab-to-postgres --full-refresh

meltano elt tap-gitlab target-postgres --catalog extract/tap-gitlab.catalog.json
meltano elt tap-gitlab target-postgres --state extract/tap-gitlab.state.json

meltano elt tap-gitlab target-postgres --select commits
meltano elt tap-gitlab target-postgres --exclude project_members

meltano elt tap-gitlab target-postgres --state-id=gitlab-to-postgres --dump=state > extract/tap-gitlab.state.json
```

### Using `elt` with Environments

The `--environment` option can be passed to specify a [Meltano Environment](/concepts/environments) context for running.

```bash
meltano --environment=prod elt tap-gitlab target-postgres --transform=run --state-id=gitlab-to-postgres
```

### Debugging

If extraction, loading, or transformation is failing, or otherwise not behaving as expected,
you can learn more about what's going on behind the scenes by setting Meltano's
[`cli.log_level` setting](/reference/settings#cli-log-level) to `debug`,
using the `MELTANO_CLI_LOG_LEVEL` environment variable or the `--log-level` CLI option:

```bash
MELTANO_CLI_LOG_LEVEL=debug meltano elt ...

meltano --log-level=debug elt ...
```

In debug mode, `meltano elt` will log the arguments and [environment](/guide/configuration#accessing-from-plugins) used to invoke the Singer tap and target executables (and `dbt`, when running transformations), including the paths to the generated
[config](https://hub.meltano.com/singer/spec#config-files),
[catalog](https://hub.meltano.com/singer/spec#catalog-files), and
[state](https://hub.meltano.com/singer/spec#state-files) files, for you to review:

```bash
$ meltano --log-level=debug elt tap-gitlab target-jsonl --state-id=gitlab-to-jsonl
meltano            | INFO Running extract & load...
meltano            | INFO Found state from 2020-08-05 21:30:20.487312.
meltano            | DEBUG Invoking: ['demo-project/.meltano/extractors/tap-gitlab/venv/bin/tap-gitlab', '--config', 'demo-project/.meltano/run/tap-gitlab/tap.config.json', '--state', 'demo-project/.meltano/run/tap-gitlab/state.json']
meltano            | DEBUG Env: {'TAP_GITLAB_API_URL': 'https://gitlab.com', 'GITLAB_API_TOKEN': '', 'GITLAB_API_GROUPS': '', 'GITLAB_API_PROJECTS': 'meltano/meltano', 'GITLAB_API_ULTIMATE_LICENSE': 'False', 'GITLAB_API_START_DATE': '2021-03-01'}
meltano            | DEBUG Invoking: ['demo-project/.meltano/loaders/target-jsonl/venv/bin/target-jsonl', '--config', 'demo-project/.meltano/run/target-jsonl/target.config.json']
meltano            | DEBUG Env: {'MELTANO_EXTRACTOR_NAME': 'tap-gitlab', 'MELTANO_EXTRACTOR_NAMESPACE': 'tap_gitlab', 'MELTANO_EXTRACT_API_URL': 'https://gitlab.com', 'MELTANO_EXTRACT_PRIVATE_TOKEN': '', 'MELTANO_EXTRACT_GROUPS': '', 'MELTANO_EXTRACT_PROJECTS': 'meltano/meltano', 'MELTANO_EXTRACT_ULTIMATE_LICENSE': 'False', 'MELTANO_EXTRACT_START_DATE': '2021-03-01', 'TAP_GITLAB_API_URL': 'https://gitlab.com', 'GITLAB_API_TOKEN': '', 'GITLAB_API_GROUPS': '', 'GITLAB_API_PROJECTS': 'meltano/meltano', 'GITLAB_API_ULTIMATE_LICENSE': 'False', 'GITLAB_API_START_DATE': '2021-03-01', 'TARGET_JSONL_DESTINATION_PATH': 'output', 'TARGET_JSONL_DO_TIMESTAMP_FILE': 'False'}
```

Note that the contents of these pipeline-specific generated files can also easily be dumped to [STDOUT](<https://en.wikipedia.org/wiki/Standard_streams#Standard_output_(stdout)>) or a file using the `--dump` option described above.

Additionally, all [Singer messages](https://hub.meltano.com/singer/spec#messages) output by the tap and target will be logged, identified by `<plugin name> (out)` prefixes:

```bash
tap-gitlab         | INFO Starting sync
tap-gitlab (out)   | {"type": "SCHEMA", "stream": "projects", "schema": {"type": "object", "properties": {...}}, "key_properties": ["id"]}
tap-gitlab (out)   | {"type": "RECORD", "stream": "projects", "record": {"id": 7603319, "name": "Meltano", ...}, "time_extracted": "2020-08-05T21:30:22.988250Z"}
tap-gitlab (out)   | {"type": "STATE", "value": {"project_7603319": "2020-08-05T21:04:59.158000Z"}}
tap-gitlab         | INFO Sync complete
target-jsonl (out) | {"project_7603319": "2020-08-05T21:04:59.158000Z"}
meltano            | INFO Incremental state has been updated at 2020-08-05 21:30:26.669170.
meltano            | DEBUG Incremental state: {'project_7603319': '2020-08-05T21:04:59.158000Z'}
meltano            | INFO Extract & load complete!
```

## `environment`

Use the `environment` command to manage [Environments](/concepts/environments) in your Meltano project.

### How to use

```bash
# Add an environment
meltano environment add <environment_name>

# Remove an environment
meltano environment remove <environment_name>

# List available environments
meltano environment list
```

Once an Environment is configured, the `--environment` option or `MELTANO_ENVIRONMENT` environment variable can be used with the following commands:

- [`config`](#using-config-with-environments)
- [`elt`](#using-elt-with-environments)
- [`invoke`](#using-invoke-with-environments)
- [`select`](#using-select-with-environments)

If there is a value provided for `default_environment` in your `meltano.yml` these commands will be run using that Environment if no `--environment` option or `MELTANO_ENVIRONMENT` environment variable is provided. If you have `default_environment` set this way but would prefer to use no environment use the option `--environment=null` (or its equivalent using a space instead of an `=`: `--environment null`) or use the `--no-environment` flag.

### Examples

```bash
# Add a new Environment
meltano environment add prod

# List existing Environments
meltano environment list

# Add plugin configuration within the new Environment
meltano --environment=prod config target-postgres set batch_size_rows 50000

# Remove an Environment
meltano environment remove prod
```

## `init`

Used to create a new [Meltano project](/concepts/project) directory inside the current working directory.

The new project directory will contain:

- a [`meltano.yml` project file](/concepts/project#meltano-yml-project-file) that will list any [`plugins` you'll add](/guide/plugin-management#adding-a-plugin-to-your-project) and [pipeline `schedules` you'll create](/guide/orchestration),
- stubs for `.gitignore`, `README.md`, and `requirements.txt` for you to edit (or delete) as appropriate, and
- empty `extract`, `load`, `transform`, `notebook`, and `orchestrate` directories for you to use (or delete) as you please.

[Anonymous usage statistics](/reference/settings#send-anonymous-usage-stats) are enabled by default, unless the `--no_usage_stats` flag is provided, the `MELTANO_SEND_ANONYMOUS_USAGE_STATS` environment variable is disabled, or you set `send_anonymous_usage_stats: false` in your `meltano.yml`.

### How to use

```bash
# Format
meltano init [project_name] [--no_usage_stats]
```

#### Parameters

- **project_name** - This determines the folder name for the project

#### Options

- **no_usage_stats** - This flag disables the [`send_anonymous_usage_stats` setting](/reference/settings#send-anonymous-usage-stats).

#### Examples

```bash
# Initialize a new Meltano project in the
# "demo-project" directory, and...
# - share anonymous usage data with the Meltano team
#   to help them gauge interest in Meltano and its
#   features and drive development time accordingly:
meltano init demo-project
# - OR don't share anything with the Meltano team
#   about this specific project:
meltano init demo-project --no_usage_stats
# - OR don't share anything with the Meltano team
#   about any project I initialize ever:
SHELLRC=~/.$(basename $SHELL)rc # ~/.bashrc, ~/.zshrc, etc
echo "export MELTANO_SEND_ANONYMOUS_USAGE_STATS=0" >> $SHELLRC
meltano init demo-project # --no_usage_stats is implied
```

## `install`

Installs dependencies of your project based on the **meltano.yml** file.

Optionally, provide a plugin type argument to only (re)install plugins of a certain type.
Additionally, plugin names can be provided to only (re)install those specific plugins.

Use `--include-related` to automatically install transforms related to installed extractor plugins.

Subsequent calls to `meltano install` will upgrade a plugin to it's latest version, if any. To completely uninstall and reinstall a plugin, use `--clean`.

Meltano installs plugins in parallel. The number of plugins to install in parallel defaults to the number of CPUs on the machine, but can be controlled with `--parallelism`. Use `--parallelism=1` to disable the feature and install them one at a time.

<div class="notification is-info">
  <p>If you're using a custom Docker image, make sure `python3-venv` is installed:</p>
<pre>
FROM ubuntu:20.04

RUN apt-get update && \
 apt-get install -y -q \
 gcc \
 sqlite3 \
 libsqlite3-dev \
 python3 \
 python3-pip \
 python3-venv # Add this line

RUN pip3 install meltano

WORKDIR /meltano
COPY meltano.yml meltano.yml
RUN mkdir .meltano/ && meltano install

</pre>
</div>

### How to Use

```bash
meltano install

meltano install extractors
meltano install extractor tap-gitlab
meltano install extractors tap-gitlab tap-adwords


meltano install --include-related

meltano install --parallelism=16
meltano install --clean
```

## `invoke`

Invoke the plugin's executable with specified arguments.

### How to use

```bash
meltano invoke <plugin> [PLUGIN]_ARGS...]
```

If multiple plugins share the same name, you can provide an additional `--plugin-type` argument to disambiguate:

```bash
meltano invoke --plugin-type=<type> <plugin> [PLUGIN_ARGS...]
```

A `--dump` option can be passed to dump the content of a generated [config file](https://hub.meltano.com/singer/spec#config-files) or [extractor catalog file](https://hub.meltano.com/singer/spec#catalog-files) to [STDOUT](<https://en.wikipedia.org/wiki/Standard_streams#Standard_output_(stdout)>) instead of actually invoking the plugin:

```bash
meltano invoke --dump=config <plugin>
meltano invoke --dump=catalog <plugin>
```

Like any standard output, the dumped content can be [redirected](<https://en.wikipedia.org/wiki/Redirection_(computing)>) to a file using `>`, e.g. `meltano invoke --dump=catalog <plugin> > state.json`.

### Using `invoke` with Environments

If you have multiple [Meltano Environments](/concepts/environments) you can specify the environment name:

```bash
meltano --environment=<ENVIRONMENT> invoke <plugin> [PLUGIN]_ARGS...]
```

### Commands

Plugins can define [commands](/concepts/project#plugin-commands), which are shortcuts for combinations of arguments. These can be invoked with the shortcut command of the form `meltano invoke <plugin>:<command>`.

```bash
meltano invoke dbt:seed
meltano invoke dbt:snapshot
```

Additional arguments can be specified as well, which will be appended to the command.

```bash
meltano invoke dbt:seed --show --threads 5
```

To see what commands a plugin supports, use `--list-command`:

```bash
meltano invoke --list-commands dbt
```

### Containerized commands

To execute plugins inside containers, use the `--containers` flag:

```bash
meltano invoke --containers dbt:compile
```

### Debugging plugin environment

When debugging plugin configuration, it is often useful to view environment variables being provided to a plugin at runtime.
This can be achieved using `--log-level=debug` but for readability and convenience, the `meltano invoke` command also supports printing individual environment variables to stdout at runtime:

```bash
# Print the runtime value PLUGIN_ENVIRONMENT_VARIABLE_1:
meltano invoke --print-var <PLUGIN_ENVIRONMENT_VARIABLE_1> <PLUGIN_NAME>

# The option supports printing multiple variables as well.

# # Print the runtime values of both PLUGIN_ENVIRONMENT_VARIABLE_1 and PLUGIN_ENVIRONMENT_2 on separate lines:
meltano invoke --print-var <PLUGIN_ENVIRONMENT_VARIABLE_1> --print-var <PLUGIN_ENVIRONMENT_VARIABLE_2> <PLUGIN_NAME>
```

## `remove`

`meltano remove` removes one or more [plugins](/concepts/plugins#project-plugins) of the same [type](/concepts/plugins#types) from your Meltano [project](/concepts/project).

Specifically, [plugins](/concepts/plugins#project-plugins) will be removed from the:

- [`meltano.yml` project file](/concepts/project)
- Installation found in the [`.meltano` directory](/concepts/project#meltano-directory) under `.meltano/<plugin_type>/<plugin_name>`
- `plugin_settings` table in the [system database](/concepts/project#system-database)
- `./plugins/<plugin type>/` lock file directory

### How to Use

```bash
meltano remove <type> <name>
meltano remove <type> <name> <name_two>
```

### Examples

```bash
# meltano will attempt to remove an extractor called tap-gitlab
meltano remove extractor tap-gitlab

# meltano will attempt to remove two loaders; target-postgres and target-csv
meltano remove loader target-postgres target-csv
```

## `run`

Run a set of command blocks in series.

Command blocks are specified as a list of plugin names, e.g. `meltano run some_tap some_mapping some_target some_plugin:some_cmd` and
are run in the order they are specified from left to right. A failure in any block will cause the entire run to abort.

Multiple commmand blocks can be chained together or repeated, and extractor/loader pairs will automatically be linked to perform EL work.
If you have an active environment defined, a State ID is autogenerated for each extractor/loader pair and used to store and look up the [incremental replication state](/guide/integration#incremental-replication-state) in the [system database](/guide/production#storing-metadata).
This allows subsequent runs with the same extractor and loader combinations to start where the previous run ended.
The format of the generated id's is `<environment_name>:<tap_name>-to-<target_name>`.
Note that [inline mapping names](/concepts/plugins#mappers) are _not included_ when generating IDs.

Note that if no environment is active, `meltano run` _does not_ generate a State ID and it does not track state.

In addition to explicitly specifying plugin names you can also execute one or more named
[jobs](/reference/command-line-interface#job) alongside other commands.

### How to use

```bash
meltano run tap-gitlab target-postgres
meltano run tap-gitlab target-postgres dbt:clean dbt:test dbt:run
meltano run tap-gitlab target-postgres tap-salesforce target-mysql
meltano run tap-gitlab target-postgres dbt:run tap-postgres target-bigquery
meltano --environment=<ENVIRONMENT> run tap-gitlab target-postgres
meltano run tap-gitlab one-mapping another-mapping target-postgres
meltano run tap-gitlab target-postgres simple-job
```

#### Parameters

When an active environment is present, `run` will attempt to run incrementally and save state by default.
However, four top level flags are provided to alter behavior:

- `--dry-run` just parse the invocation, validate it, and explain what would be executed. Does not execute anything.
  (implicitly enables --log-level=debug for 'console' named handlers).
- `--no-state-update` will disable state saving for this invocation.
- `--full-refresh` will force a full refresh and ignore the prior state. The new state after completion will still be updated with the execution results, unless `--no-state-update` is also specified.
- `--force` will force a job run even if a conflicting job with the same generated ID is in progress.

Examples:

```bash
# run the two pipelines in series
# the autogenerated ID for the first EL pair will be 'dev:tap-gitlab-to-target-postgres'
# the autogenerated ID for the second EL pair will be 'dev:tap-gitlab-to-target-mysql'
meltano --environment=prod run tap-gitlab hide-secrets target-postgres tap-salesforce target-mysql

# run the pipelines in series, performing a full refresh for all.
meltano--environment=stg run --full-refresh tap-gitlab target-postgres tap-salesforce target-mysql ...

# run the pipelines in series, forcing each if a conflicting job is found.
meltano--environment=dev run --force tap-gitlab target-postgres tap-salesforce target-mysql ...

```

### Using `run` with Environments

If you have multiple Meltano Environments you can specify the environment name:

```bash
meltano --environment=<ENVIRONMENT> run ...
```

Note that if no environment is active, `meltano run` _does not_ generate a state ID and it does not track state.

## `job`

<<<<<<< HEAD
Use the `job` command to define one or more sequences of tasks. A job can contain a single task or many tasks.
As of today all tasks are run sequentially.
You can run a specified job by passing the job name as an argument to [`meltano run`](#run).
You can also schedule jobs using [`meltano schedule`](#schedule).
=======
Use the `job` command to define one or more related tasks. A job can contain a single task, or many tasks. Today all tasks
are run sequentially. You can run a specified job by passing the job name as an argument to `meltano run`. You can also schedule jobs using `meltano schedule`.
>>>>>>> a67eeb0b

### How to use

```bash
# Add a job with a single task representing a run command
meltano job add <job_name> --tasks "<tap_name> <mapping_name> <target_name> <command>"

# Add a new job with multiple tasks by passing arrays in yaml format, where each item represents a run command.
meltano job add <job_name> --tasks "[<tap_name> <target_name>, <command>, <tap2_name> <target2_name>, ...]"

# Update an existing job with new tasks
meltano job set <job_name> --tasks "<tap_name> <mapping_name> <target_name> <command>"
meltano job set <job_name> --tasks "[<tap_name> <target_name>, <command>, <tap2_name> <target2_name>, ...]"

# List all jobs
meltano job list
meltano job list --format=json

# List a named job
meltano job list <job_name>
meltano job list <job_name> --format=json

# Remove a named job
meltano job remove <job_name>
```

##### Tasks

A task should be of the same format as arguments supplied to [the `meltano run` command](#run), which can be any valid sequence of extractors, mappers, loaders, and plugin commands.
Note that such a sequence is only valid if it is one of:

1. An extractor followed directly by a loader. E.g. `tap-gitlab target-postgres`
1. An extractor followed by one or more mappers and then a loader. E.g. `tap-gitlab hide-gitlab-secrets target-postgres`
1. A plugin command invocation. E.g. `dbt:run`
1. Any sequence of the above. E.g. `tap-gitlab hide-gitlab-secrets target-postgres dbt:run tap-zendesk target-csv`

If a job has only one task, that task can be supplied as a single quoted argument:

```bash
# A task with a single extractor and loader
meltano job add tap-gitlab-to-target-postgres --tasks "tap-gitlab target-postgres"

# A more complex task
meltano job add tap-gitlab-to-target-postgres-processed --tasks "tap-gitlab hide-gitlab-secrets target-postgres dbt:run"
```

This would add the following to your `meltano.yml`:

```yaml
jobs:
  - name: tap-gitlab-to-target-postgres
    tasks:
      - tap-gitlab target-postgres
  - name: tap-gitlab-to-target-postgres-processed
    tasks:
      - tap-gitlab hide-gitlab-secrets target-postgres dbt:run
```

When an Airflow DAG is generated for a job, each task in the job definition will become a single task in the generated DAG.
So while it is certainly possible to define all your jobs using only one task each, it may sometimes be useful to split a job into multiple tasks.
Each individual task must itself be a valid sequence of extractors, mappers, loaders, and plugin commands.
When multiple tasks are defined in a job, they should be supplied to the `meltano job add` command as an array in YAML format.

For instance the `tap-gitlab-to-target-postgres-processed` job in the above example could also be created as:

```bash
meltano job add tap-gitlab-to-target-postgres-processed --tasks "[tap-gitlab hide-gitlab-secrets target-postgres, dbt:run]"
```

This would add the following to your `meltano.yml`:

```yaml
jobs:
  - name: tap-gitlab-to-target-postgres-processed-multiple-tasks
    tasks:
      - tap-gitlab hide-gitlab-secrets target-postgres
      - dbt:run
```

While `tap-gitlab-to-target-postgres-processed` and `tap-gitlab-to-target-postgres-processed-multiple-tasks` will run the same steps of the pipeline in the same order, [scheduling](#schedule) the former will result in a generated DAG consisting of a single task while scheduling the latter will result in a generated DAG consisting of two tasks.

### Examples

##### Tasks and Blocks

A task in a job consists of one or more _blocks_. A block is simply a set of related plugins that will be executed serially.
For example, you can create a job that consists of a single tap and target:

```bash
meltano job add tap-gitlab-to-target-postgres --tasks "tap-gitlab target-postgres"
```

This would add the following to your `meltano.yml`:

```yaml
jobs:
  - name: tap-gitlab-to-target-postgres
    tasks:
      - tap-gitlab target-postgres
```

Plugins in the same block should be separated by a space and blocks should be separted by a comma.

You can also provide tasks in YAML format. For example, the following is equivalent to the above:

```bash
meltano job add tap-gitlab-to-target-postgres --tasks "[tap-gitlab target-postgres]"
```

Note that any single block which includes a tap _must_ also include a target and vice versa.
The tap must also precede the target.

All of the following are invalid:

```bash
# A block with a tap must also include a target.
meltano job add invalid-job --tasks "tap-gitlab"
>>> Job 'invalid-job' has invalid tasks. block violates set requirements: Found no end in block set!

# Within a block, a target must be preceded by a tap.
meltano job add invalid-job --tasks target-postgres
>>> Job 'invalid-job' has invalid tasks. block violates set requirements: Unknown command type or bad block sequence at index 1, starting block 'target-postgres'

# Blocks are separated by commas, so Meltano considers this tap and target as two separate invalid blocks.
meltano job add invalid-job --tasks "tap-gitlab, target-postgres"
>>> Job 'invalid-job' has invalid tasks. Block tap-gitlab, not found
```

A job can consist of multiple blocks, which will be executed serially in the order they are provided:

```bash
# This job consists of two blocks:
meltano add tap-gitlab-to-target-postgres-with-dbt --tasks "[tap-gitlab target-postgres, dbt:run]"

# This job consists of one block, but runs the same three tasks in the same order as above. It is functionally equivalent to the comma-sparated approach.
meltano add tap-gitlab-to-target-postgres-with-dbt-single-block --tasks "tap-gitlab target-postgres dbt:run"
```

##### Adding, listing, running, and removing:

```bash
# Add a new job named "simple-demo" that contains two tasks
# Task 1: tap-gitlab hide-gitlab-secrets target-mysql
# Task 2: tap-gitlab target-csv
meltano job add simple-demo --tasks "[tap-gitlab hide-gitlab-secrets target-mysql dbt:run, tap-gitlab target-csv]"

# list the job named "simple-demo"
meltano job list simple-demo --format=json
# run the job named "simple-demo" using meltano run
meltano run simple-demo
# run the job named "simple-demo" AND another EL pair using meltano run
meltano run simple-demo tap-mysql target-bigquery
# remove the job named "simple-demo"
meltano job remove simple-demo
```

## `schedule`

<div class="notification is-info">
  <p>An <code>orchestrator</code> plugin is required to use <code>meltano schedule</code>: refer to the <a href="/guide/orchestration">Orchestration</a> documentation to get started with Meltano orchestration.</p>
</div>

Use the `schedule` command to define ELT or Job pipelines to be run by an orchestrator at regular intervals.
These scheduled pipelines will be added to your [`meltano.yml` project file](/concepts/project#meltano-yml-project-file).
You can schedule both [jobs](#job) or legacy [`meltano elt`](#elt) tasks.

You can run a specific scheduled pipeline's corresponding [`meltano run`](#run) or [`meltano elt`](#elt) command as a one-off using `meltano schedule run <schedule_name>`.
Any command line options (e.g. `--select=<entity>` or `--dry-run`) will be passed on to the underlying commands.

### How to use

The interval argument can be a [cron expression](https://en.wikipedia.org/wiki/Cron#CRON_expression) or one of the following presets:
`@hourly` (`0 * * * *`), `@daily` (`0 0 * * *`), `@weekly` (`0 0 * * 0`), `@monthly` (`0 0 1 * *`), `@yearly` (`0 0 1 1 *`), or `@once` (for schedules to be triggered manually through the UI).

```bash
# Add a schedule
# Schedule a job named "my_job" to run everyday
meltano schedule add <schedule_name> --job my_job --interval "@daily"
# Schedule an ELT task to run hourly
meltano schedule add <schedule_name> --extractor <tap> --loader <target> --transform run --interval "@hourly"

# List all schedules
meltano schedule list [--format=json]

# Remove a named schedule
meltano schedule remove <schedule_name>

# Update a named schedule changing the interval
meltano schedule set <schedule_name> --interval <new-interval>
# Update a named schedule changing the referenced job
meltano schedule set <schedule_name> --job <new-job>
# Update a named ELT scheduled changing the interval AND changing the extractor
meltano schedule set <schedule_name> --extractor <new-tap> --interval <new-interval>

# Run a schedule
meltano schedule run <schedule_name>
```

### Examples

```bash
# Add a new schedule named "gitlab-sync" to run the job named "gitlab-to-mysql" every day
meltano schedule add gitlab-sync --job gitlab-to-mysql --interval "@daily"

# Perform a dry-run of the schedule named "gitlab-sync"
# Behind the scenes, this will execute a `meltano run --dry-run gitlab-sync`
meltano schedule run gitlab-sync --dry-run

# Update the schedule named "gitlab-sync" to run the job named "gitlab-to-postgres" instead of "gitlab-to-mysql"
meltano schedule set gitlab-sync --job gitlab-to-postgres
# Update the schedule named "gitlab-sync" to run weekly instead of daily
meltano schedule set gitlab-sync --interval "@weekly"

# Add a legacy ELT based schedule named "gitlab-to-jsonl" to run every minute
# This specifies that the following command is to be run every minute:
# meltano elt tap-gitlab target-jsonl --state-id=gitlab-to-jsonl
meltano schedule add gitlab-to-jsonl --extractor tap-gitlab --loader target-jsonl --interval="* * * * *"
# Update the schedule named "gitlab-to-jsonl" to use target-csv instead of target-jsonl
meltano schedule set gitlab-to-jsonl --loader target-csv
```

## `select`

Use the `select` command to add select patterns to a specific extractor in your Meltano project.

- `meltano select [--list] [--all] <tap_name> [ENTITIES_PATTERN] [ATTRIBUTE_PATTERN]`: Manage the selected entities/attributes for a specific tap.

Selection rules will be stored in the extractor's [`select` extra](/concepts/plugins#select-extra).

<div class="notification is-warning">
  <p>Not all taps support this feature. In addition, taps needs to support the <code>--discover</code> switch. You can use <code>meltano invoke tap-... --discover</code> to see if the tap supports it.</p>
</div>

### How to use

[Unix shell-style wildcards](<https://en.wikipedia.org/wiki/Glob_(programming)#Syntax>) can be used in selection patterns to match multiple entities or attributes at once:

- `*`: matches any sequence of characters
- `?`: matches one character
- `[abc]`: matches either `a`, `b`, or `c`
- `[!abc]`: matches any character **but** `a`, `b`, or `c`

Use `--list` to list the current selected tap attributes.

> Note: `--all` can be used to show all the tap attributes with their selected status.

Use `--rm` or `--remove` to remove previously added select patterns.

### Using `select` with Environments

If you have multiple [Meltano Environments](/concepts/environments) you can specify the environment name:

```bash
meltano --environment=<ENVIRONMENT> select <tap_name>
```

### Examples

```bash
# List all available entities and attributes
meltano select tap-gitlab --list --all

# Include all attributes of an entity
meltano select tap-gitlab tags "*"

# Include specific attributes of an entity
meltano select tap-gitlab commits id
meltano select tap-gitlab commits project_id
meltano select tap-gitlab commits created_at
meltano select tap-gitlab commits author_name
meltano select tap-gitlab commits message

# Exclude matching attributes of all entities
meltano select tap-gitlab --exclude "*" "*_url"

# List selected (enabled) entities and attributes
meltano select tap-gitlab --list
```

Example output:

```
Enabled patterns:
    tags.*
    commits.id
    commits.project_id
    commits.created_at
    commits.author_name
    commits.message
    !*.*_url

Selected attributes:
    [selected ] commits.author_name
    [selected ] commits.created_at
    [automatic] commits.id
    [selected ] commits.message
    [selected ] commits.project_id
    [automatic] tags.commit_id
    [selected ] tags.message
    [automatic] tags.name
    [automatic] tags.project_id
    [selected ] tags.target
```

Remove patterns (`--rm` or `--remove`):

```bash
# Remove previously added select patterns
meltano select tap-gitlab --rm tags "*"
meltano select tap-gitlab --rm --exclude "*" "*_url"
meltano select tap-gitlab --rm commits id
```

<div class="notification is-info">
  <p>Most shells parse glob syntax: you must escape the special characters in the select pattern by quoting the pattern.</p>
</div>

### Exclude Parameter

Use `--exclude` to exclude all attributes that match the filter.

Attributes that are `automatic` are always included, even if they match an exclude pattern. Only attributes that are `available` can be excluded.

Exclusion takes precedence over inclusion. If an attribute is excluded, there is no way to include it back without removing the exclusion pattern first.

#### Examples

```bash
meltano select --exclude tap-carbon-intensity '*' 'longitude'
```

```bash
meltano select --exclude tap-carbon-intensity '*' 'latitude'
```

This will exclude all `longitude` and `latitude` attributes.

## `state`

Manage Singer State for jobs via the CLI.

For more information about how Meltano uses incremental replication state, see [the data integration guide](/guide/integration#incremental-replication-state).

### clear

Clear the state for a given `state_id`.
Prompts for confirmation.

#### How to use

```bash
meltano state clear [--force] <state_id>
```

#### Parameters

- The `--force` option will disable confirmation prompts. _Use with caution._

#### Examples

```bash
# Clear state. Meltano will prompt for confirmation.
meltano state clear dev:tap-gitlab-to-target-jsonl

# Clear state, overriding confirmation prompt.
meltano state clear --force dev:tap-gitlab-to-target-jsonl
```

### get

Retrieve state for a given `state_id`.

#### How to use

```bash
meltano state get <state_id>
```

#### Examples

```bash
# Print the state that would be used in the next run of dev:tap-gitlab-to-target-jsonl
meltano state get dev:tap-gitlab-to-target-jsonl
```

### list

List all `state_ids` found in the system database.

#### How to use

```bash
meltano state list [--pattern] <PATTERN>
```

#### Parameters

- The `--pattern` option allows filtering returned state IDs by using `*` as a wildcard.

<div class="notification is-info">
  <p>"<samp>*</samp>" is subject to auto-expansion in most shells: you must escape the " <samp>*</samp>" by quoting the pattern.</p>
</div>

#### Examples

```bash
# List all state IDs
meltano state list

# List only those state IDs that start with "dev:"
meltano state list 'dev:*'

# List only those state IDs that contain "tap-gitlab"
meltano state list --pattern '*tap-gitlab*'
```

### merge

Merge new state onto existing state for a state ID.

<div class="notification is-info">
	<p><strong>Not seeing merged state in the system database?</strong></p>
	<p>Merged state is computed at <em>execution</em> time.
	The <samp>merge</samp> command merely
	adds a new <samp>payload</samp> to the database which is merged together with
	existing payloads the next time state is read via <samp>meltano elt</samp>, <samp>meltano run</samp>, or <samp>meltano state get</samp>.
	</p>
</div>

#### How to use

```bash
# Read state from a file
meltano state merge <state_id> --input-file <file>

# Read state from a command-line argument
meltano state merge <state_id> <RAW STATE JSON>

# Merge state onto other state
meltano state merge <state_id> --from-state-id <src_state_id>
```

#### Parameters

- The `--input-file` option specifies a file to read the state from.
- The `--from-state-id` option specifies an existing state ID to read the state from.

State must be provided in exactly one of these ways: via `--input-file`, via `--from-state-id`, or via a command line argument.

#### Examples

```bash
# Provide state via a command-line argument.
# The argument must be valid JSON with a top-level key of "singer_state"
# Only the "project_123456_issues" key will be overwritten. Any other bookmarks will remain untouched.
meltano state merge dev:tap-gitlab-to-target-jsonl '{"singer_state": {"project_123456_issues": "2020-01-01"}}'

# Provide state via a file.
# The file must contain valid JSON with a top-level key of "singer_state"
# These two lines have the same effect as the one line above.
echo '{"singer_state": {"project_123456_issues": "2020-01-01"}}' > gitlab_state.json
meltano state merge dev:tap-gitlab-to-target-jsonl --input-file gitlab_state.json

# Provide state via existing state.
meltano state merge dev:tap-gitlab-to-target-jsonl --from-state-id prod:tap-gitlab-to-target-jsonl
```

### set

Set state for a job.

#### How to use

```bash
# Read state from a file
# Meltano will prompt for confirmation.
meltano state set <state_id> --input-file <file>

# Read state from a file, overriding confirmation prompt.
meltano state set --force <state_id> --input-file <file>

# Read state from a command-line argument
# Meltano will prompt for confirmation.
meltano state set <state_id> <RAW STATE JSON>

# Read state from a command-line argument, overriding confirmation prompt.
meltano state set --force <state_id> <RAW STATE JSON>
```

#### Parameters

- The `--input-file` option specifies a file to read the state from.
- The `--force` option will disable confirmation prompts. _Use with caution._

#### Examples

```bash
# Provide state via a command-line argument, overriding confirmation prompt.
# The argument must be valid JSON with a top-level key of "singer_state"
# ALL state will be overwritten. Only the "project_123456_issues" bookmark will be used in subsequent runs.
meltano state set --force dev:tap-gitlab-to-target-jsonl '{"singer_state": {"project_123456_issues": "2020-01-01"}}'

# Provide state via a file, overriding confirmation prompt.
# The file must contain valid JSON with a top-level key of "singer_state"
# These two lines have the same effect as the one line above.
echo '{"singer_state": {"project_123456_issues": "2020-01-01"}}' > gitlab_state.json
meltano state set --force dev:tap-gitlab-to-target-jsonl --input-file gitlab_state.json
```

## `test`

Run tests for one or more plugins. A test is any [command](/reference/command-line-interface#commands) with a name starting with `test`.

### How to use

```bash
# Runs all tests for all plugins
meltano test --all

# Run all available tests for one or more selected plugins
meltano test <plugin1> <plugin2>

# Run a named test for a single plugin
meltano test <plugin>:<test-name>

# Run a named test for one or more plugins
meltano test <plugin1>:<test-name1> <plugin2>:<test-name2>
```

## `ui`

- `meltano ui`: Start the Meltano UI.

### `start` (default)

Start the Meltano UI.

### `setup`

<div class="notification is-info">
  <p>This command is only relevant for production-grade setup.</p>
</div>

Generate secrets for the [`ui.secret_key`](/reference/settings#ui-secret-key)
and [`ui.password_salt`](/reference/settings#ui-password-salt) settings, that
will be stored in your project's [`.env` file](/concepts/project#env) along with the
specified value for the [`ui.server_name` setting](/reference/settings#ui-server-name).

In production, you will likely want to move these settings to actual environment variables, since `.env` is in `.gitignore` by default.

<div class="notification is-danger">
  <p><strong>Regenerating secrets will cause the following:</strong></p>
  <p>
    <ul>
      <li>All passwords will be invalid</li>
      <li>All sessions will be expired</li>
    </ul>
  </p>
  <p>Use with caution!</p>
</div>

#### How to use

The `--bits` flag can be used to specify the size of the secrets, default to 256.

```bash
# Format
meltano ui setup [--bits=256] <server_name>

meltano ui setup meltano.example.com
```

## `user`

<div class="notification is-info">
  <p>This command is only relevant when Meltano is run with authentication enabled.</p>
</div>

### `add`

Create a Meltano user account, active and ready to be used.

#### --overwrite, -f

Update the user instead of creating a new one.

#### --role, -G

Add the user to the role. Meltano ships with two built-in roles: `admin` and `regular`.

#### How to use

```bash
meltano user add admin securepassword --role admin
```

## `upgrade`

Upgrade Meltano and your Meltano project to the latest version.

When called without arguments, this will:

- Upgrade the `meltano` package
- Update files [managed by](/concepts/plugins#update-extra) [file bundles](/concepts/plugins#file-bundles)
- Apply migrations to [system database](/concepts/project#system-database)

### How to use

```bash
meltano upgrade
meltano upgrade --skip-package # Skip upgrading the Meltano package

meltano upgrade package # Only upgrade Meltano package
meltano upgrade files # Only update files managed by file bundles
meltano upgrade database # Only apply migrations to system database
```

## `version`

It is used to check which version of Meltano currently installed.

### How to use

```bash
meltano --version
```<|MERGE_RESOLUTION|>--- conflicted
+++ resolved
@@ -701,15 +701,12 @@
 
 ## `job`
 
-<<<<<<< HEAD
+
 Use the `job` command to define one or more sequences of tasks. A job can contain a single task or many tasks.
 As of today all tasks are run sequentially.
 You can run a specified job by passing the job name as an argument to [`meltano run`](#run).
 You can also schedule jobs using [`meltano schedule`](#schedule).
-=======
-Use the `job` command to define one or more related tasks. A job can contain a single task, or many tasks. Today all tasks
-are run sequentially. You can run a specified job by passing the job name as an argument to `meltano run`. You can also schedule jobs using `meltano schedule`.
->>>>>>> a67eeb0b
+
 
 ### How to use
 
